--- conflicted
+++ resolved
@@ -244,11 +244,7 @@
         "generated_at": {
           "type": "string",
           "format": "date-time",
-<<<<<<< HEAD
-          "default": "2022-12-02T04:11:22.378541Z"
-=======
           "default": "2022-11-30T05:36:16.443035Z"
->>>>>>> 1fbcaa44
         },
         "invocation_id": {
           "oneOf": [
@@ -259,11 +255,7 @@
               "type": "null"
             }
           ],
-<<<<<<< HEAD
-          "default": "890fb148-0dbf-4447-84dc-a73ec47ef4b1"
-=======
           "default": "ff51bdcd-689d-45b3-8dbb-5a8016382eef"
->>>>>>> 1fbcaa44
         },
         "env": {
           "type": "object",
@@ -528,11 +520,7 @@
         },
         "created_at": {
           "type": "number",
-<<<<<<< HEAD
-          "default": 1669954282.3832278
-=======
           "default": 1669786576.4447858
->>>>>>> 1fbcaa44
         },
         "config_call_dict": {
           "type": "object",
@@ -1117,11 +1105,7 @@
         },
         "created_at": {
           "type": "number",
-<<<<<<< HEAD
-          "default": 1669954282.3855412
-=======
           "default": 1669786576.445715
->>>>>>> 1fbcaa44
         },
         "config_call_dict": {
           "type": "object",
@@ -1485,11 +1469,7 @@
         },
         "created_at": {
           "type": "number",
-<<<<<<< HEAD
-          "default": 1669954282.387043
-=======
           "default": 1669786576.4462662
->>>>>>> 1fbcaa44
         },
         "config_call_dict": {
           "type": "object",
@@ -1741,11 +1721,7 @@
         },
         "created_at": {
           "type": "number",
-<<<<<<< HEAD
-          "default": 1669954282.388704
-=======
           "default": 1669786576.446837
->>>>>>> 1fbcaa44
         },
         "config_call_dict": {
           "type": "object",
@@ -2007,11 +1983,7 @@
         },
         "created_at": {
           "type": "number",
-<<<<<<< HEAD
-          "default": 1669954282.3903291
-=======
           "default": 1669786576.447436
->>>>>>> 1fbcaa44
         },
         "config_call_dict": {
           "type": "object",
@@ -2263,11 +2235,7 @@
         },
         "created_at": {
           "type": "number",
-<<<<<<< HEAD
-          "default": 1669954282.391971
-=======
           "default": 1669786576.448
->>>>>>> 1fbcaa44
         },
         "config_call_dict": {
           "type": "object",
@@ -2514,11 +2482,7 @@
         },
         "created_at": {
           "type": "number",
-<<<<<<< HEAD
-          "default": 1669954282.393615
-=======
           "default": 1669786576.448638
->>>>>>> 1fbcaa44
         },
         "config_call_dict": {
           "type": "object",
@@ -2818,11 +2782,7 @@
         },
         "created_at": {
           "type": "number",
-<<<<<<< HEAD
-          "default": 1669954282.3968582
-=======
           "default": 1669786576.449645
->>>>>>> 1fbcaa44
         },
         "config_call_dict": {
           "type": "object",
@@ -3260,11 +3220,7 @@
         },
         "created_at": {
           "type": "number",
-<<<<<<< HEAD
-          "default": 1669954282.398514
-=======
           "default": 1669786576.450196
->>>>>>> 1fbcaa44
         },
         "config_call_dict": {
           "type": "object",
@@ -3512,11 +3468,7 @@
         },
         "created_at": {
           "type": "number",
-<<<<<<< HEAD
-          "default": 1669954282.399946
-=======
           "default": 1669786576.450721
->>>>>>> 1fbcaa44
         },
         "config_call_dict": {
           "type": "object",
@@ -3724,11 +3676,7 @@
         },
         "created_at": {
           "type": "number",
-<<<<<<< HEAD
-          "default": 1669954282.401303
-=======
           "default": 1669786576.451207
->>>>>>> 1fbcaa44
         },
         "config_call_dict": {
           "type": "object",
@@ -3945,11 +3893,7 @@
         },
         "created_at": {
           "type": "number",
-<<<<<<< HEAD
-          "default": 1669954282.4027011
-=======
           "default": 1669786576.451676
->>>>>>> 1fbcaa44
         },
         "config_call_dict": {
           "type": "object",
@@ -4176,11 +4120,7 @@
         },
         "created_at": {
           "type": "number",
-<<<<<<< HEAD
-          "default": 1669954282.404059
-=======
           "default": 1669786576.452158
->>>>>>> 1fbcaa44
         },
         "config_call_dict": {
           "type": "object",
@@ -4397,11 +4337,7 @@
         },
         "created_at": {
           "type": "number",
-<<<<<<< HEAD
-          "default": 1669954282.405674
-=======
           "default": 1669786576.452618
->>>>>>> 1fbcaa44
         },
         "config_call_dict": {
           "type": "object",
@@ -4618,11 +4554,7 @@
         },
         "created_at": {
           "type": "number",
-<<<<<<< HEAD
-          "default": 1669954282.4069262
-=======
           "default": 1669786576.453086
->>>>>>> 1fbcaa44
         },
         "config_call_dict": {
           "type": "object",
@@ -4834,11 +4766,7 @@
         },
         "created_at": {
           "type": "number",
-<<<<<<< HEAD
-          "default": 1669954282.408184
-=======
           "default": 1669786576.4535701
->>>>>>> 1fbcaa44
         },
         "config_call_dict": {
           "type": "object",
@@ -5076,11 +5004,7 @@
         },
         "created_at": {
           "type": "number",
-<<<<<<< HEAD
-          "default": 1669954282.409579
-=======
           "default": 1669786576.454068
->>>>>>> 1fbcaa44
         },
         "config_call_dict": {
           "type": "object",
@@ -5283,11 +5207,7 @@
         },
         "created_at": {
           "type": "number",
-<<<<<<< HEAD
-          "default": 1669954282.412423
-=======
           "default": 1669786576.454986
->>>>>>> 1fbcaa44
         },
         "config_call_dict": {
           "type": "object",
@@ -5683,11 +5603,7 @@
         },
         "created_at": {
           "type": "number",
-<<<<<<< HEAD
-          "default": 1669954282.4150069
-=======
           "default": 1669786576.455929
->>>>>>> 1fbcaa44
         }
       },
       "additionalProperties": false,
@@ -5802,11 +5718,7 @@
         "generated_at": {
           "type": "string",
           "format": "date-time",
-<<<<<<< HEAD
-          "default": "2022-12-02T04:11:22.373774Z"
-=======
           "default": "2022-11-30T05:36:16.440838Z"
->>>>>>> 1fbcaa44
         },
         "invocation_id": {
           "oneOf": [
@@ -5817,11 +5729,7 @@
               "type": "null"
             }
           ],
-<<<<<<< HEAD
-          "default": "890fb148-0dbf-4447-84dc-a73ec47ef4b1"
-=======
           "default": "ff51bdcd-689d-45b3-8dbb-5a8016382eef"
->>>>>>> 1fbcaa44
         },
         "env": {
           "type": "object",
@@ -6181,11 +6089,7 @@
         },
         "created_at": {
           "type": "number",
-<<<<<<< HEAD
-          "default": 1669954282.415818
-=======
           "default": 1669786576.45632
->>>>>>> 1fbcaa44
         },
         "supported_languages": {
           "oneOf": [
@@ -6448,19 +6352,11 @@
         },
         "created_at": {
           "type": "number",
-<<<<<<< HEAD
-          "default": 1669954282.4173079
-        }
-      },
-      "additionalProperties": false,
-      "description": "ParsedExposure(fqn: List[str], unique_id: str, package_name: str, path: str, original_file_path: str, name: str, type: dbt.contracts.graph.unparsed.ExposureType, owner: dbt.contracts.graph.unparsed.ExposureOwner, resource_type: dbt.node_types.NodeType = <NodeType.Exposure: 'exposure'>, description: str = '', label: Union[str, NoneType] = None, maturity: Union[dbt.contracts.graph.unparsed.MaturityType, NoneType] = None, meta: Dict[str, Any] = <factory>, tags: List[str] = <factory>, config: dbt.contracts.graph.model_config.ExposureConfig = <factory>, unrendered_config: Dict[str, Any] = <factory>, url: Union[str, NoneType] = None, depends_on: dbt.contracts.graph.parsed.DependsOn = <factory>, refs: List[List[str]] = <factory>, sources: List[List[str]] = <factory>, created_at: float = <factory>)"
-=======
           "default": 1669786576.456964
         }
       },
       "additionalProperties": false,
-      "description": "ParsedExposure(fqn: List[str], unique_id: str, package_name: str, path: str, original_file_path: str, name: str, type: dbt.contracts.graph.unparsed.ExposureType, owner: dbt.contracts.graph.unparsed.ExposureOwner, resource_type: dbt.node_types.NodeType = <NodeType.Exposure: 'exposure'>, description: str = '', label: Optional[str] = None, maturity: Optional[dbt.contracts.graph.unparsed.MaturityType] = None, meta: Dict[str, Any] = <factory>, tags: List[str] = <factory>, config: dbt.contracts.graph.model_config.ExposureConfig = <factory>, unrendered_config: Dict[str, Any] = <factory>, url: Optional[str] = None, depends_on: dbt.contracts.graph.parsed.DependsOn = <factory>, refs: List[List[str]] = <factory>, sources: List[List[str]] = <factory>, metrics: List[List[str]] = <factory>, created_at: float = <factory>)"
->>>>>>> 1fbcaa44
+      "description": "ParsedExposure(fqn: List[str], unique_id: str, package_name: str, path: str, original_file_path: str, name: str, type: dbt.contracts.graph.unparsed.ExposureType, owner: dbt.contracts.graph.unparsed.ExposureOwner, resource_type: dbt.node_types.NodeType = <NodeType.Exposure: 'exposure'>, description: str = '', label: Union[str, NoneType] = None, maturity: Union[dbt.contracts.graph.unparsed.MaturityType, NoneType] = None, meta: Dict[str, Any] = <factory>, tags: List[str] = <factory>, config: dbt.contracts.graph.model_config.ExposureConfig = <factory>, unrendered_config: Dict[str, Any] = <factory>, url: Union[str, NoneType] = None, depends_on: dbt.contracts.graph.parsed.DependsOn = <factory>, refs: List[List[str]] = <factory>, sources: List[List[str]] = <factory>, metrics: List[List[str]] = <factory>, created_at: float = <factory>)"
     },
     "ExposureOwner": {
       "type": "object",
@@ -6679,11 +6575,7 @@
         },
         "created_at": {
           "type": "number",
-<<<<<<< HEAD
           "default": 1669954282.41897
-=======
-          "default": 1669786576.4576042
->>>>>>> 1fbcaa44
         }
       },
       "additionalProperties": false,
