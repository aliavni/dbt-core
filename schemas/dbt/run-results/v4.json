{
  "type": "object",
  "required": [
    "metadata",
    "results",
    "elapsed_time"
  ],
  "properties": {
    "metadata": {
      "$ref": "#/definitions/BaseArtifactMetadata"
    },
    "results": {
      "type": "array",
      "items": {
        "$ref": "#/definitions/RunResultOutput"
      }
    },
    "elapsed_time": {
      "type": "number"
    },
    "args": {
      "type": "object",
      "default": {}
    }
  },
  "additionalProperties": false,
  "description": "RunResultsArtifact(metadata: dbt.contracts.util.BaseArtifactMetadata, results: Sequence[dbt.contracts.results.RunResultOutput], elapsed_time: float, args: Dict[str, Any] = <factory>)",
  "definitions": {
    "BaseArtifactMetadata": {
      "type": "object",
      "required": [
        "dbt_schema_version"
      ],
      "properties": {
        "dbt_schema_version": {
          "type": "string"
        },
        "dbt_version": {
          "type": "string",
          "default": "1.5.0a1"
        },
        "generated_at": {
          "type": "string",
          "format": "date-time",
<<<<<<< HEAD
          "default": "2023-01-23T21:56:17.788708Z"
=======
          "default": "2023-02-09T23:46:55.264544Z"
>>>>>>> 0ef9931d
        },
        "invocation_id": {
          "oneOf": [
            {
              "type": "string"
            },
            {
              "type": "null"
            }
          ],
<<<<<<< HEAD
          "default": "10c9c26b-6682-4d46-84d2-12f641a070e5"
=======
          "default": "e6a9b266-203d-4fec-93af-fb8f55423a6b"
>>>>>>> 0ef9931d
        },
        "env": {
          "type": "object",
          "additionalProperties": {
            "type": "string"
          },
          "default": {}
        }
      },
      "additionalProperties": false,
      "description": "BaseArtifactMetadata(dbt_schema_version: str, dbt_version: str = '1.5.0a1', generated_at: datetime.datetime = <factory>, invocation_id: Optional[str] = <factory>, env: Dict[str, str] = <factory>)"
    },
    "RunResultOutput": {
      "type": "object",
      "required": [
        "status",
        "timing",
        "thread_id",
        "execution_time",
        "adapter_response",
        "unique_id"
      ],
      "properties": {
        "status": {
          "oneOf": [
            {
              "type": "string",
              "enum": [
                "success",
                "error",
                "skipped"
              ]
            },
            {
              "type": "string",
              "enum": [
                "pass",
                "error",
                "fail",
                "warn",
                "skipped"
              ]
            },
            {
              "type": "string",
              "enum": [
                "pass",
                "warn",
                "error",
                "runtime error"
              ]
            }
          ]
        },
        "timing": {
          "type": "array",
          "items": {
            "$ref": "#/definitions/TimingInfo"
          }
        },
        "thread_id": {
          "type": "string"
        },
        "execution_time": {
          "type": "number"
        },
        "adapter_response": {
          "type": "object"
        },
        "message": {
          "oneOf": [
            {
              "type": "string"
            },
            {
              "type": "null"
            }
          ]
        },
        "failures": {
          "oneOf": [
            {
              "type": "integer"
            },
            {
              "type": "null"
            }
          ]
        },
        "unique_id": {
          "type": "string"
        }
      },
      "additionalProperties": false,
      "description": "RunResultOutput(status: Union[dbt.contracts.results.RunStatus, dbt.contracts.results.TestStatus, dbt.contracts.results.FreshnessStatus], timing: List[dbt.contracts.results.TimingInfo], thread_id: str, execution_time: float, adapter_response: Dict[str, Any], message: Optional[str], failures: Optional[int], unique_id: str)"
    },
    "TimingInfo": {
      "type": "object",
      "required": [
        "name"
      ],
      "properties": {
        "name": {
          "type": "string"
        },
        "started_at": {
          "oneOf": [
            {
              "type": "string",
              "format": "date-time"
            },
            {
              "type": "null"
            }
          ]
        },
        "completed_at": {
          "oneOf": [
            {
              "type": "string",
              "format": "date-time"
            },
            {
              "type": "null"
            }
          ]
        }
      },
      "additionalProperties": false,
      "description": "TimingInfo(name: str, started_at: Optional[datetime.datetime] = None, completed_at: Optional[datetime.datetime] = None)"
    },
    "FreshnessMetadata": {
      "type": "object",
      "required": [],
      "properties": {
        "dbt_schema_version": {
          "type": "string",
          "default": "https://schemas.getdbt.com/dbt/sources/v3.json"
        },
        "dbt_version": {
          "type": "string",
          "default": "1.5.0a1"
        },
        "generated_at": {
          "type": "string",
          "format": "date-time",
<<<<<<< HEAD
          "default": "2023-01-23T21:56:17.787436Z"
=======
          "default": "2023-02-09T23:46:55.263337Z"
>>>>>>> 0ef9931d
        },
        "invocation_id": {
          "oneOf": [
            {
              "type": "string"
            },
            {
              "type": "null"
            }
          ],
<<<<<<< HEAD
          "default": "10c9c26b-6682-4d46-84d2-12f641a070e5"
=======
          "default": "e6a9b266-203d-4fec-93af-fb8f55423a6b"
>>>>>>> 0ef9931d
        },
        "env": {
          "type": "object",
          "additionalProperties": {
            "type": "string"
          },
          "default": {}
        }
      },
      "additionalProperties": false,
      "description": "FreshnessMetadata(dbt_schema_version: str = <factory>, dbt_version: str = '1.5.0a1', generated_at: datetime.datetime = <factory>, invocation_id: Optional[str] = <factory>, env: Dict[str, str] = <factory>)"
    },
    "SourceFreshnessRuntimeError": {
      "type": "object",
      "required": [
        "unique_id",
        "status"
      ],
      "properties": {
        "unique_id": {
          "type": "string"
        },
        "error": {
          "oneOf": [
            {
              "type": "string"
            },
            {
              "type": "integer"
            },
            {
              "type": "null"
            }
          ]
        },
        "status": {
          "type": "string",
          "enum": [
            "runtime error"
          ]
        }
      },
      "additionalProperties": false,
      "description": "SourceFreshnessRuntimeError(unique_id: str, error: Union[str, int, NoneType], status: dbt.contracts.results.FreshnessErrorEnum)"
    },
    "SourceFreshnessOutput": {
      "type": "object",
      "required": [
        "unique_id",
        "max_loaded_at",
        "snapshotted_at",
        "max_loaded_at_time_ago_in_s",
        "status",
        "criteria",
        "adapter_response",
        "timing",
        "thread_id",
        "execution_time"
      ],
      "properties": {
        "unique_id": {
          "type": "string"
        },
        "max_loaded_at": {
          "type": "string",
          "format": "date-time"
        },
        "snapshotted_at": {
          "type": "string",
          "format": "date-time"
        },
        "max_loaded_at_time_ago_in_s": {
          "type": "number"
        },
        "status": {
          "type": "string",
          "enum": [
            "pass",
            "warn",
            "error",
            "runtime error"
          ]
        },
        "criteria": {
          "$ref": "#/definitions/FreshnessThreshold"
        },
        "adapter_response": {
          "type": "object"
        },
        "timing": {
          "type": "array",
          "items": {
            "$ref": "#/definitions/TimingInfo"
          }
        },
        "thread_id": {
          "type": "string"
        },
        "execution_time": {
          "type": "number"
        }
      },
      "additionalProperties": false,
      "description": "SourceFreshnessOutput(unique_id: str, max_loaded_at: datetime.datetime, snapshotted_at: datetime.datetime, max_loaded_at_time_ago_in_s: float, status: dbt.contracts.results.FreshnessStatus, criteria: dbt.contracts.graph.unparsed.FreshnessThreshold, adapter_response: Dict[str, Any], timing: List[dbt.contracts.results.TimingInfo], thread_id: str, execution_time: float)"
    },
    "FreshnessThreshold": {
      "type": "object",
      "required": [],
      "properties": {
        "warn_after": {
          "oneOf": [
            {
              "$ref": "#/definitions/Time"
            },
            {
              "type": "null"
            }
          ],
          "default": {
            "count": null,
            "period": null
          }
        },
        "error_after": {
          "oneOf": [
            {
              "$ref": "#/definitions/Time"
            },
            {
              "type": "null"
            }
          ],
          "default": {
            "count": null,
            "period": null
          }
        },
        "filter": {
          "oneOf": [
            {
              "type": "string"
            },
            {
              "type": "null"
            }
          ]
        }
      },
      "additionalProperties": false,
      "description": "FreshnessThreshold(warn_after: Optional[dbt.contracts.graph.unparsed.Time] = <factory>, error_after: Optional[dbt.contracts.graph.unparsed.Time] = <factory>, filter: Optional[str] = None)"
    },
    "Time": {
      "type": "object",
      "required": [],
      "properties": {
        "count": {
          "oneOf": [
            {
              "type": "integer"
            },
            {
              "type": "null"
            }
          ]
        },
        "period": {
          "oneOf": [
            {
              "type": "string",
              "enum": [
                "minute",
                "hour",
                "day"
              ]
            },
            {
              "type": "null"
            }
          ]
        }
      },
      "additionalProperties": false,
      "description": "Time(count: Optional[int] = None, period: Optional[dbt.contracts.graph.unparsed.TimePeriod] = None)"
    }
  },
  "$schema": "http://json-schema.org/draft-07/schema#",
  "$id": "https://schemas.getdbt.com/dbt/run-results/v4.json"
}<|MERGE_RESOLUTION|>--- conflicted
+++ resolved
@@ -42,11 +42,7 @@
         "generated_at": {
           "type": "string",
           "format": "date-time",
-<<<<<<< HEAD
-          "default": "2023-01-23T21:56:17.788708Z"
-=======
           "default": "2023-02-09T23:46:55.264544Z"
->>>>>>> 0ef9931d
         },
         "invocation_id": {
           "oneOf": [
@@ -57,11 +53,7 @@
               "type": "null"
             }
           ],
-<<<<<<< HEAD
-          "default": "10c9c26b-6682-4d46-84d2-12f641a070e5"
-=======
           "default": "e6a9b266-203d-4fec-93af-fb8f55423a6b"
->>>>>>> 0ef9931d
         },
         "env": {
           "type": "object",
@@ -208,11 +200,7 @@
         "generated_at": {
           "type": "string",
           "format": "date-time",
-<<<<<<< HEAD
-          "default": "2023-01-23T21:56:17.787436Z"
-=======
           "default": "2023-02-09T23:46:55.263337Z"
->>>>>>> 0ef9931d
         },
         "invocation_id": {
           "oneOf": [
@@ -223,11 +211,7 @@
               "type": "null"
             }
           ],
-<<<<<<< HEAD
-          "default": "10c9c26b-6682-4d46-84d2-12f641a070e5"
-=======
           "default": "e6a9b266-203d-4fec-93af-fb8f55423a6b"
->>>>>>> 0ef9931d
         },
         "env": {
           "type": "object",
