import os
from datetime import datetime
import time
from dataclasses import dataclass, field
from enum import Enum
import hashlib

from mashumaro.types import SerializableType
from typing import Optional, Union, List, Dict, Any, Sequence, Tuple, Iterator, Literal

from dbt.dataclass_schema import dbtClassMixin, ExtensibleDbtClassMixin

from dbt.clients.system import write_file
from dbt.contracts.files import FileHash
from dbt.contracts.graph.semantic_models import (
    Defaults,
    Dimension,
    Entity,
    Measure,
    SourceFileMetadata,
)
from dbt.contracts.graph.unparsed import (
    Docs,
    ExposureType,
    ExternalTable,
    FreshnessThreshold,
    HasYamlMetadata,
    MacroArgument,
    MaturityType,
    Owner,
    Quoting,
    TestDef,
    NodeVersion,
    UnparsedSourceDefinition,
    UnparsedSourceTableDefinition,
    UnparsedColumn,
    UnitTestOverrides,
    UnitTestInputFixture,
    UnitTestOutputFixture,
)
from dbt.contracts.graph.node_args import ModelNodeArgs
from dbt.contracts.util import Replaceable, AdditionalPropertiesMixin
from dbt.events.functions import warn_or_error
from dbt.exceptions import (
    ParsingError,
    ContractBreakingChangeError,
)
from dbt.events.types import (
    SeedIncreased,
    SeedExceedsLimitSamePath,
    SeedExceedsLimitAndPathChanged,
    SeedExceedsLimitChecksumChanged,
    UnversionedBreakingChange,
)
from dbt.events.contextvars import set_log_contextvars
from dbt.flags import get_flags
from dbt.node_types import ModelLanguage, NodeType, AccessType
from dbt_semantic_interfaces.call_parameter_sets import FilterCallParameterSets
from dbt_semantic_interfaces.references import (
    EntityReference,
    MeasureReference,
    LinkableElementReference,
    SemanticModelReference,
    TimeDimensionReference,
)
from dbt_semantic_interfaces.references import MetricReference as DSIMetricReference
from dbt_semantic_interfaces.type_enums import MetricType, TimeGranularity
from dbt_semantic_interfaces.parsing.where_filter.where_filter_parser import WhereFilterParser

from .model_config import (
    NodeConfig,
    ModelConfig,
    SeedConfig,
    TestConfig,
    SourceConfig,
    MetricConfig,
    ExposureConfig,
    EmptySnapshotConfig,
    SnapshotConfig,
    SemanticModelConfig,
<<<<<<< HEAD
    UnitTestConfig,
    UnitTestNodeConfig,
=======
    SavedQueryConfig,
>>>>>>> efa6339e
)


# =====================================================================
# This contains the classes for all of the nodes and node-like objects
# in the manifest. In the "nodes" dictionary of the manifest we find
# all of the objects in the ManifestNode union below. In addition the
# manifest contains "macros", "sources", "metrics", "exposures", "docs",
# and "disabled" dictionaries.
#
# The SeedNode is a ManifestNode, but can't be compiled because it has
# no SQL.
#
# All objects defined in this file should have BaseNode as a parent
# class.
#
# The two objects which do not show up in the DAG are Macro and
# Documentation.
# =====================================================================


# ==================================================
# Various parent classes and node attribute classes
# ==================================================


@dataclass
class BaseNode(dbtClassMixin, Replaceable):
    """All nodes or node-like objects in this file should have this as a base class"""

    name: str
    resource_type: NodeType
    package_name: str
    path: str
    original_file_path: str
    unique_id: str

    @property
    def search_name(self):
        return self.name

    @property
    def file_id(self):
        return f"{self.package_name}://{self.original_file_path}"

    @property
    def is_refable(self):
        return self.resource_type in NodeType.refable()

    @property
    def should_store_failures(self):
        return False

    # will this node map to an object in the database?
    @property
    def is_relational(self):
        return self.resource_type in NodeType.refable()

    @property
    def is_versioned(self):
        return self.resource_type in NodeType.versioned() and self.version is not None

    @property
    def is_ephemeral(self):
        return self.config.materialized == "ephemeral"

    @property
    def is_ephemeral_model(self):
        return self.is_refable and self.is_ephemeral

    def get_materialization(self):
        return self.config.materialized


@dataclass
class GraphNode(BaseNode):
    """Nodes in the DAG. Macro and Documentation don't have fqn."""

    fqn: List[str]

    def same_fqn(self, other) -> bool:
        return self.fqn == other.fqn


@dataclass
class RefArgs(dbtClassMixin):
    name: str
    package: Optional[str] = None
    version: Optional[NodeVersion] = None

    @property
    def positional_args(self) -> List[str]:
        if self.package:
            return [self.package, self.name]
        else:
            return [self.name]

    @property
    def keyword_args(self) -> Dict[str, Optional[NodeVersion]]:
        if self.version:
            return {"version": self.version}
        else:
            return {}


class ConstraintType(str, Enum):
    check = "check"
    not_null = "not_null"
    unique = "unique"
    primary_key = "primary_key"
    foreign_key = "foreign_key"
    custom = "custom"

    @classmethod
    def is_valid(cls, item):
        try:
            cls(item)
        except ValueError:
            return False
        return True


@dataclass
class ColumnLevelConstraint(dbtClassMixin):
    type: ConstraintType
    name: Optional[str] = None
    # expression is a user-provided field that will depend on the constraint type.
    # It could be a predicate (check type), or a sequence sql keywords (e.g. unique type),
    # so the vague naming of 'expression' is intended to capture this range.
    expression: Optional[str] = None
    warn_unenforced: bool = (
        True  # Warn if constraint cannot be enforced by platform but will be in DDL
    )
    warn_unsupported: bool = (
        True  # Warn if constraint is not supported by the platform and won't be in DDL
    )


@dataclass
class ModelLevelConstraint(ColumnLevelConstraint):
    columns: List[str] = field(default_factory=list)


@dataclass
class ColumnInfo(AdditionalPropertiesMixin, ExtensibleDbtClassMixin, Replaceable):
    """Used in all ManifestNodes and SourceDefinition"""

    name: str
    description: str = ""
    meta: Dict[str, Any] = field(default_factory=dict)
    data_type: Optional[str] = None
    constraints: List[ColumnLevelConstraint] = field(default_factory=list)
    quote: Optional[bool] = None
    tags: List[str] = field(default_factory=list)
    _extra: Dict[str, Any] = field(default_factory=dict)


@dataclass
class Contract(dbtClassMixin, Replaceable):
    enforced: bool = False
    alias_types: bool = True
    checksum: Optional[str] = None


# Metrics, exposures,
@dataclass
class HasRelationMetadata(dbtClassMixin, Replaceable):
    database: Optional[str]
    schema: str

    # Can't set database to None like it ought to be
    # because it messes up the subclasses and default parameters
    # so hack it here
    @classmethod
    def __pre_deserialize__(cls, data):
        data = super().__pre_deserialize__(data)
        if "database" not in data:
            data["database"] = None
        return data


@dataclass
class MacroDependsOn(dbtClassMixin, Replaceable):
    """Used only in the Macro class"""

    macros: List[str] = field(default_factory=list)

    # 'in' on lists is O(n) so this is O(n^2) for # of macros
    def add_macro(self, value: str):
        if value not in self.macros:
            self.macros.append(value)


@dataclass
class DeferRelation(HasRelationMetadata):
    alias: str
    relation_name: Optional[str]

    @property
    def identifier(self):
        return self.alias


@dataclass
class DependsOn(MacroDependsOn):
    nodes: List[str] = field(default_factory=list)

    def add_node(self, value: str):
        if value not in self.nodes:
            self.nodes.append(value)


@dataclass
class ParsedNodeMandatory(GraphNode, HasRelationMetadata, Replaceable):
    alias: str
    checksum: FileHash
    config: NodeConfig = field(default_factory=NodeConfig)

    @property
    def identifier(self):
        return self.alias


# This needs to be in all ManifestNodes and also in SourceDefinition,
# because of "source freshness"
@dataclass
class NodeInfoMixin:
    _event_status: Dict[str, Any] = field(default_factory=dict)

    @property
    def node_info(self):
        node_info = {
            "node_path": getattr(self, "path", None),
            "node_name": getattr(self, "name", None),
            "unique_id": getattr(self, "unique_id", None),
            "resource_type": str(getattr(self, "resource_type", "")),
            "materialized": self.config.get("materialized"),
            "node_status": str(self._event_status.get("node_status")),
            "node_started_at": self._event_status.get("started_at"),
            "node_finished_at": self._event_status.get("finished_at"),
            "meta": getattr(self, "meta", {}),
            "node_relation": {
                "database": getattr(self, "database", None),
                "schema": getattr(self, "schema", None),
                "alias": getattr(self, "alias", None),
                "relation_name": getattr(self, "relation_name", None),
            },
        }
        return node_info

    def update_event_status(self, **kwargs):
        for k, v in kwargs.items():
            self._event_status[k] = v
        set_log_contextvars(node_info=self.node_info)

    def clear_event_status(self):
        self._event_status = dict()


@dataclass
class ParsedNode(NodeInfoMixin, ParsedNodeMandatory, SerializableType):
    tags: List[str] = field(default_factory=list)
    description: str = field(default="")
    columns: Dict[str, ColumnInfo] = field(default_factory=dict)
    meta: Dict[str, Any] = field(default_factory=dict)
    group: Optional[str] = None
    docs: Docs = field(default_factory=Docs)
    patch_path: Optional[str] = None
    build_path: Optional[str] = None
    deferred: bool = False
    unrendered_config: Dict[str, Any] = field(default_factory=dict)
    created_at: float = field(default_factory=lambda: time.time())
    config_call_dict: Dict[str, Any] = field(default_factory=dict)
    relation_name: Optional[str] = None
    raw_code: str = ""

    def get_target_write_path(self, target_path: str, subdirectory: str):
        # This is called for both the "compiled" subdirectory of "target" and the "run" subdirectory
        if os.path.basename(self.path) == os.path.basename(self.original_file_path):
            # One-to-one relationship of nodes to files.
            path = self.original_file_path
        else:
            #  Many-to-one relationship of nodes to files.
            path = os.path.join(self.original_file_path, self.path)
        target_write_path = os.path.join(target_path, subdirectory, self.package_name, path)
        return target_write_path

    def write_node(self, project_root: str, compiled_path, compiled_code: str):
        if os.path.isabs(compiled_path):
            full_path = compiled_path
        else:
            full_path = os.path.join(project_root, compiled_path)
        write_file(full_path, compiled_code)

    def _serialize(self):
        return self.to_dict()

    def __post_serialize__(self, dct):
        dct = super().__post_serialize__(dct)
        if "_event_status" in dct:
            del dct["_event_status"]
        return dct

    @classmethod
    def _deserialize(cls, dct: Dict[str, int]):
        # The serialized ParsedNodes do not differ from each other
        # in fields that would allow 'from_dict' to distinguis
        # between them.
        resource_type = dct["resource_type"]
        if resource_type == "model":
            return ModelNode.from_dict(dct)
        elif resource_type == "analysis":
            return AnalysisNode.from_dict(dct)
        elif resource_type == "seed":
            return SeedNode.from_dict(dct)
        elif resource_type == "rpc":
            return RPCNode.from_dict(dct)
        elif resource_type == "sql":
            return SqlNode.from_dict(dct)
        elif resource_type == "test":
            if "test_metadata" in dct:
                return GenericTestNode.from_dict(dct)
            else:
                return SingularTestNode.from_dict(dct)
        elif resource_type == "operation":
            return HookNode.from_dict(dct)
        elif resource_type == "seed":
            return SeedNode.from_dict(dct)
        elif resource_type == "snapshot":
            return SnapshotNode.from_dict(dct)
        else:
            return cls.from_dict(dct)

    def _persist_column_docs(self) -> bool:
        if hasattr(self.config, "persist_docs"):
            assert isinstance(self.config, NodeConfig)
            return bool(self.config.persist_docs.get("columns"))
        return False

    def _persist_relation_docs(self) -> bool:
        if hasattr(self.config, "persist_docs"):
            assert isinstance(self.config, NodeConfig)
            return bool(self.config.persist_docs.get("relation"))
        return False

    def same_persisted_description(self, other) -> bool:
        # the check on configs will handle the case where we have different
        # persist settings, so we only have to care about the cases where they
        # are the same..
        if self._persist_relation_docs():
            if self.description != other.description:
                return False

        if self._persist_column_docs():
            # assert other._persist_column_docs()
            column_descriptions = {k: v.description for k, v in self.columns.items()}
            other_column_descriptions = {k: v.description for k, v in other.columns.items()}
            if column_descriptions != other_column_descriptions:
                return False

        return True

    def same_body(self, other) -> bool:
        return self.raw_code == other.raw_code

    def same_database_representation(self, other) -> bool:
        # compare the config representation, not the node's config value. This
        # compares the configured value, rather than the ultimate value (so
        # generate_*_name and unset values derived from the target are
        # ignored)
        keys = ("database", "schema", "alias")
        for key in keys:
            mine = self.unrendered_config.get(key)
            others = other.unrendered_config.get(key)
            if mine != others:
                return False
        return True

    def same_config(self, old) -> bool:
        return self.config.same_contents(
            self.unrendered_config,
            old.unrendered_config,
        )

    def build_contract_checksum(self):
        pass

    def same_contract(self, old, adapter_type=None) -> bool:
        # This would only apply to seeds
        return True

    def same_contents(self, old, adapter_type) -> bool:
        if old is None:
            return False

        # Need to ensure that same_contract is called because it
        # could throw an error
        same_contract = self.same_contract(old, adapter_type)
        return (
            self.same_body(old)
            and self.same_config(old)
            and self.same_persisted_description(old)
            and self.same_fqn(old)
            and self.same_database_representation(old)
            and same_contract
            and True
        )

    @property
    def is_external_node(self):
        return False


@dataclass
class InjectedCTE(dbtClassMixin, Replaceable):
    """Used in CompiledNodes as part of ephemeral model processing"""

    id: str
    sql: str


@dataclass
class CompiledNode(ParsedNode):
    """Contains attributes necessary for SQL files and nodes with refs, sources, etc,
    so all ManifestNodes except SeedNode."""

    language: str = "sql"
    refs: List[RefArgs] = field(default_factory=list)
    sources: List[List[str]] = field(default_factory=list)
    metrics: List[List[str]] = field(default_factory=list)
    depends_on: DependsOn = field(default_factory=DependsOn)
    compiled_path: Optional[str] = None
    compiled: bool = False
    compiled_code: Optional[str] = None
    extra_ctes_injected: bool = False
    extra_ctes: List[InjectedCTE] = field(default_factory=list)
    _pre_injected_sql: Optional[str] = None
    contract: Contract = field(default_factory=Contract)

    @property
    def empty(self):
        return not self.raw_code.strip()

    def set_cte(self, cte_id: str, sql: str):
        """This is the equivalent of what self.extra_ctes[cte_id] = sql would
        do if extra_ctes were an OrderedDict
        """
        for cte in self.extra_ctes:
            # Because it's possible that multiple threads are compiling the
            # node at the same time, we don't want to overwrite already compiled
            # sql in the extra_ctes with empty sql.
            if cte.id == cte_id:
                break
        else:
            self.extra_ctes.append(InjectedCTE(id=cte_id, sql=sql))

    def __post_serialize__(self, dct):
        dct = super().__post_serialize__(dct)
        if "_pre_injected_sql" in dct:
            del dct["_pre_injected_sql"]
        # Remove compiled attributes
        if "compiled" in dct and dct["compiled"] is False:
            del dct["compiled"]
            del dct["extra_ctes_injected"]
            del dct["extra_ctes"]
            # "omit_none" means these might not be in the dictionary
            if "compiled_code" in dct:
                del dct["compiled_code"]
        return dct

    @property
    def depends_on_nodes(self):
        return self.depends_on.nodes

    @property
    def depends_on_macros(self):
        return self.depends_on.macros


# ====================================
# CompiledNode subclasses
# ====================================


@dataclass
class AnalysisNode(CompiledNode):
    resource_type: Literal[NodeType.Analysis]


@dataclass
class HookNode(CompiledNode):
    resource_type: Literal[NodeType.Operation]
    index: Optional[int] = None


@dataclass
class ModelNode(CompiledNode):
    resource_type: Literal[NodeType.Model]
    access: AccessType = AccessType.Protected
    config: ModelConfig = field(default_factory=ModelConfig)
    constraints: List[ModelLevelConstraint] = field(default_factory=list)
    version: Optional[NodeVersion] = None
    latest_version: Optional[NodeVersion] = None
    deprecation_date: Optional[datetime] = None
    defer_relation: Optional[DeferRelation] = None

    @classmethod
    def from_args(cls, args: ModelNodeArgs) -> "ModelNode":
        unique_id = args.unique_id

        # build unrendered config -- for usage in ParsedNode.same_contents
        unrendered_config = {}
        unrendered_config["alias"] = args.identifier
        unrendered_config["schema"] = args.schema
        if args.database:
            unrendered_config["database"] = args.database

        return cls(
            resource_type=NodeType.Model,
            name=args.name,
            package_name=args.package_name,
            unique_id=unique_id,
            fqn=args.fqn,
            version=args.version,
            latest_version=args.latest_version,
            relation_name=args.relation_name,
            database=args.database,
            schema=args.schema,
            alias=args.identifier,
            deprecation_date=args.deprecation_date,
            checksum=FileHash.from_contents(f"{unique_id},{args.generated_at}"),
            access=AccessType(args.access),
            original_file_path="",
            path="",
            unrendered_config=unrendered_config,
            depends_on=DependsOn(nodes=args.depends_on_nodes),
            config=ModelConfig(enabled=args.enabled),
        )

    @property
    def is_external_node(self) -> bool:
        return not self.original_file_path and not self.path

    @property
    def is_latest_version(self) -> bool:
        return self.version is not None and self.version == self.latest_version

    @property
    def search_name(self):
        if self.version is None:
            return self.name
        else:
            return f"{self.name}.v{self.version}"

    @property
    def materialization_enforces_constraints(self) -> bool:
        return self.config.materialized in ["table", "incremental"]

    def same_contents(self, old, adapter_type) -> bool:
        return super().same_contents(old, adapter_type) and self.same_ref_representation(old)

    def same_ref_representation(self, old) -> bool:
        return (
            # Changing the latest_version may break downstream unpinned refs
            self.latest_version == old.latest_version
            # Changes to access or deprecation_date may lead to ref-related parsing errors
            and self.access == old.access
            and self.deprecation_date == old.deprecation_date
        )

    def build_contract_checksum(self):
        # We don't need to construct the checksum if the model does not
        # have contract enforced, because it won't be used.
        # This needs to be executed after contract config is set

        # Avoid rebuilding the checksum if it has already been set.
        if self.contract.checksum is not None:
            return

        if self.contract.enforced is True:
            contract_state = ""
            # We need to sort the columns so that order doesn't matter
            # columns is a str: ColumnInfo dictionary
            sorted_columns = sorted(self.columns.values(), key=lambda col: col.name)
            for column in sorted_columns:
                contract_state += f"|{column.name}"
                contract_state += str(column.data_type)
                contract_state += str(column.constraints)
            if self.materialization_enforces_constraints:
                contract_state += self.config.materialized
                contract_state += str(self.constraints)
            data = contract_state.encode("utf-8")
            self.contract.checksum = hashlib.new("sha256", data).hexdigest()

    def same_contract(self, old, adapter_type=None) -> bool:
        # If the contract wasn't previously enforced:
        if old.contract.enforced is False and self.contract.enforced is False:
            # No change -- same_contract: True
            return True
        if old.contract.enforced is False and self.contract.enforced is True:
            # Now it's enforced. This is a change, but not a breaking change -- same_contract: False
            return False

        # Otherwise: The contract was previously enforced, and we need to check for changes.
        # Happy path: The contract is still being enforced, and the checksums are identical.
        if self.contract.enforced is True and self.contract.checksum == old.contract.checksum:
            # No change -- same_contract: True
            return True

        # Otherwise: There has been a change.
        # We need to determine if it is a **breaking** change.
        # These are the categories of breaking changes:
        contract_enforced_disabled: bool = False
        columns_removed: List[str] = []
        column_type_changes: List[Dict[str, str]] = []
        enforced_column_constraint_removed: List[
            Dict[str, str]
        ] = []  # column_name, constraint_type
        enforced_model_constraint_removed: List[Dict[str, Any]] = []  # constraint_type, columns
        materialization_changed: List[str] = []

        if old.contract.enforced is True and self.contract.enforced is False:
            # Breaking change: the contract was previously enforced, and it no longer is
            contract_enforced_disabled = True

        # TODO: this avoid the circular imports but isn't ideal
        from dbt.adapters.factory import get_adapter_constraint_support
        from dbt.adapters.base import ConstraintSupport

        constraint_support = get_adapter_constraint_support(adapter_type)
        column_constraints_exist = False

        # Next, compare each column from the previous contract (old.columns)
        for old_key, old_value in sorted(old.columns.items()):
            # Has this column been removed?
            if old_key not in self.columns.keys():
                columns_removed.append(old_value.name)
            # Has this column's data type changed?
            elif old_value.data_type != self.columns[old_key].data_type:
                column_type_changes.append(
                    {
                        "column_name": str(old_value.name),
                        "previous_column_type": str(old_value.data_type),
                        "current_column_type": str(self.columns[old_key].data_type),
                    }
                )

            # track if there are any column level constraints for the materialization check late
            if old_value.constraints:
                column_constraints_exist = True

            # Have enforced columns level constraints changed?
            # Constraints are only enforced for table and incremental materializations.
            # We only really care if the old node was one of those materializations for breaking changes
            if (
                old_key in self.columns.keys()
                and old_value.constraints != self.columns[old_key].constraints
                and old.materialization_enforces_constraints
            ):
                for old_constraint in old_value.constraints:
                    if (
                        old_constraint not in self.columns[old_key].constraints
                        and constraint_support[old_constraint.type] == ConstraintSupport.ENFORCED
                    ):
                        enforced_column_constraint_removed.append(
                            {
                                "column_name": old_key,
                                "constraint_name": old_constraint.name,
                                "constraint_type": ConstraintType(old_constraint.type),
                            }
                        )

        # Now compare the model level constraints
        if old.constraints != self.constraints and old.materialization_enforces_constraints:
            for old_constraint in old.constraints:
                if (
                    old_constraint not in self.constraints
                    and constraint_support[old_constraint.type] == ConstraintSupport.ENFORCED
                ):
                    enforced_model_constraint_removed.append(
                        {
                            "constraint_name": old_constraint.name,
                            "constraint_type": ConstraintType(old_constraint.type),
                            "columns": old_constraint.columns,
                        }
                    )

        # Check for relevant materialization changes.
        if (
            old.materialization_enforces_constraints
            and not self.materialization_enforces_constraints
            and (old.constraints or column_constraints_exist)
        ):
            materialization_changed = [old.config.materialized, self.config.materialized]

        # If a column has been added, it will be missing in the old.columns, and present in self.columns
        # That's a change (caught by the different checksums), but not a breaking change

        # Did we find any changes that we consider breaking? If there's an enforced contract, that's
        # a warning unless the model is versioned, then it's an error.
        if (
            contract_enforced_disabled
            or columns_removed
            or column_type_changes
            or enforced_model_constraint_removed
            or enforced_column_constraint_removed
            or materialization_changed
        ):

            breaking_changes = []
            if contract_enforced_disabled:
                breaking_changes.append(
                    "Contract enforcement was removed: Previously, this model had an enforced contract. It is no longer configured to enforce its contract, and this is a breaking change."
                )
            if columns_removed:
                columns_removed_str = "\n    - ".join(columns_removed)
                breaking_changes.append(f"Columns were removed: \n    - {columns_removed_str}")
            if column_type_changes:
                column_type_changes_str = "\n    - ".join(
                    [
                        f"{c['column_name']} ({c['previous_column_type']} -> {c['current_column_type']})"
                        for c in column_type_changes
                    ]
                )
                breaking_changes.append(
                    f"Columns with data_type changes: \n    - {column_type_changes_str}"
                )
            if enforced_column_constraint_removed:
                column_constraint_changes_str = "\n    - ".join(
                    [
                        f"'{c['constraint_name'] if c['constraint_name'] is not None else c['constraint_type']}' constraint on column {c['column_name']}"
                        for c in enforced_column_constraint_removed
                    ]
                )
                breaking_changes.append(
                    f"Enforced column level constraints were removed: \n    - {column_constraint_changes_str}"
                )
            if enforced_model_constraint_removed:
                model_constraint_changes_str = "\n    - ".join(
                    [
                        f"'{c['constraint_name'] if c['constraint_name'] is not None else c['constraint_type']}' constraint on columns {c['columns']}"
                        for c in enforced_model_constraint_removed
                    ]
                )
                breaking_changes.append(
                    f"Enforced model level constraints were removed: \n    - {model_constraint_changes_str}"
                )
            if materialization_changed:
                materialization_changes_str = (
                    f"{materialization_changed[0]} -> {materialization_changed[1]}"
                )

                breaking_changes.append(
                    f"Materialization changed with enforced constraints: \n    - {materialization_changes_str}"
                )

            if self.version is None:
                warn_or_error(
                    UnversionedBreakingChange(
                        contract_enforced_disabled=contract_enforced_disabled,
                        columns_removed=columns_removed,
                        column_type_changes=column_type_changes,
                        enforced_column_constraint_removed=enforced_column_constraint_removed,
                        enforced_model_constraint_removed=enforced_model_constraint_removed,
                        breaking_changes=breaking_changes,
                        model_name=self.name,
                        model_file_path=self.original_file_path,
                    ),
                    node=self,
                )
            else:
                raise (
                    ContractBreakingChangeError(
                        breaking_changes=breaking_changes,
                        node=self,
                    )
                )

        # Otherwise, the contract has changed -- same_contract: False
        return False


# TODO: rm?
@dataclass
class RPCNode(CompiledNode):
    resource_type: Literal[NodeType.RPCCall]


@dataclass
class SqlNode(CompiledNode):
    resource_type: Literal[NodeType.SqlOperation]


# ====================================
# Seed node
# ====================================


@dataclass
class SeedNode(ParsedNode):  # No SQLDefaults!
    resource_type: Literal[NodeType.Seed]
    config: SeedConfig = field(default_factory=SeedConfig)
    # seeds need the root_path because the contents are not loaded initially
    # and we need the root_path to load the seed later
    root_path: Optional[str] = None
    depends_on: MacroDependsOn = field(default_factory=MacroDependsOn)
    defer_relation: Optional[DeferRelation] = None

    def same_seeds(self, other: "SeedNode") -> bool:
        # for seeds, we check the hashes. If the hashes are different types,
        # no match. If the hashes are both the same 'path', log a warning and
        # assume they are the same
        # if the current checksum is a path, we want to log a warning.
        result = self.checksum == other.checksum

        if self.checksum.name == "path":
            msg: str
            if other.checksum.name != "path":
                warn_or_error(
                    SeedIncreased(package_name=self.package_name, name=self.name), node=self
                )
            elif result:
                warn_or_error(
                    SeedExceedsLimitSamePath(package_name=self.package_name, name=self.name),
                    node=self,
                )
            elif not result:
                warn_or_error(
                    SeedExceedsLimitAndPathChanged(package_name=self.package_name, name=self.name),
                    node=self,
                )
            else:
                warn_or_error(
                    SeedExceedsLimitChecksumChanged(
                        package_name=self.package_name,
                        name=self.name,
                        checksum_name=other.checksum.name,
                    ),
                    node=self,
                )

        return result

    @property
    def empty(self):
        """Seeds are never empty"""
        return False

    def _disallow_implicit_dependencies(self):
        """Disallow seeds to take implicit upstream dependencies via pre/post hooks"""
        # Seeds are root nodes in the DAG. They cannot depend on other nodes.
        # However, it's possible to define pre- and post-hooks on seeds, and for those
        # hooks to include {{ ref(...) }}. This worked in previous versions, but it
        # was never officially documented or supported behavior. Let's raise an explicit error,
        # which will surface during parsing if the user has written code such that we attempt
        # to capture & record a ref/source/metric call on the SeedNode.
        # For more details: https://github.com/dbt-labs/dbt-core/issues/6806
        hooks = [f'- pre_hook: "{hook.sql}"' for hook in self.config.pre_hook] + [
            f'- post_hook: "{hook.sql}"' for hook in self.config.post_hook
        ]
        hook_list = "\n".join(hooks)
        message = f"""
Seeds cannot depend on other nodes. dbt detected a seed with a pre- or post-hook
that calls 'ref', 'source', or 'metric', either directly or indirectly via other macros.

Error raised for '{self.unique_id}', which has these hooks defined: \n{hook_list}
        """
        raise ParsingError(message)

    @property
    def refs(self):
        self._disallow_implicit_dependencies()

    @property
    def sources(self):
        self._disallow_implicit_dependencies()

    @property
    def metrics(self):
        self._disallow_implicit_dependencies()

    def same_body(self, other) -> bool:
        return self.same_seeds(other)

    @property
    def depends_on_nodes(self):
        return []

    @property
    def depends_on_macros(self) -> List[str]:
        return self.depends_on.macros

    @property
    def extra_ctes(self):
        return []

    @property
    def extra_ctes_injected(self):
        return False

    @property
    def language(self):
        return "sql"


# ====================================
# Singular Test node
# ====================================


class TestShouldStoreFailures:
    @property
    def should_store_failures(self):
        if self.config.store_failures:
            return self.config.store_failures
        return get_flags().STORE_FAILURES

    @property
    def is_relational(self):
        if self.should_store_failures:
            return True
        return False


@dataclass
class SingularTestNode(TestShouldStoreFailures, CompiledNode):
    resource_type: Literal[NodeType.Test]
    # Was not able to make mypy happy and keep the code working. We need to
    # refactor the various configs.
    config: TestConfig = field(default_factory=TestConfig)  # type: ignore

    @property
    def test_node_type(self):
        return "singular"


# ====================================
# Generic Test node
# ====================================


@dataclass
class TestMetadata(dbtClassMixin, Replaceable):
    __test__ = False

    name: str
    # kwargs are the args that are left in the test builder after
    # removing configs. They are set from the test builder when
    # the test node is created.
    kwargs: Dict[str, Any] = field(default_factory=dict)
    namespace: Optional[str] = None


# This has to be separated out because it has no default and so
# has to be included as a superclass, not an attribute
@dataclass
class HasTestMetadata(dbtClassMixin):
    test_metadata: TestMetadata


@dataclass
class GenericTestNode(TestShouldStoreFailures, CompiledNode, HasTestMetadata):
    resource_type: Literal[NodeType.Test]
    column_name: Optional[str] = None
    file_key_name: Optional[str] = None
    # Was not able to make mypy happy and keep the code working. We need to
    # refactor the various configs.
    config: TestConfig = field(default_factory=TestConfig)  # type: ignore
    attached_node: Optional[str] = None

    def same_contents(self, other, adapter_type: Optional[str]) -> bool:
        if other is None:
            return False

        return self.same_config(other) and self.same_fqn(other) and True

    @property
    def test_node_type(self):
        return "generic"


@dataclass
class UnitTestNode(CompiledNode):
    resource_type: NodeType = field(metadata={"restrict": [NodeType.Unit]})
    attached_node: Optional[str] = None
    overrides: Optional[UnitTestOverrides] = None
    config: UnitTestNodeConfig = field(default_factory=UnitTestNodeConfig)


@dataclass
class UnitTestDefinition(GraphNode):
    model: str
    given: Sequence[UnitTestInputFixture]
    expect: UnitTestOutputFixture
    description: str = ""
    overrides: Optional[UnitTestOverrides] = None
    depends_on: DependsOn = field(default_factory=DependsOn)
    config: UnitTestConfig = field(default_factory=UnitTestConfig)

    @property
    def depends_on_nodes(self):
        return self.depends_on.nodes

    @property
    def tags(self) -> List[str]:
        tags = self.config.tags
        return [tags] if isinstance(tags, str) else tags


# ====================================
# Snapshot node
# ====================================


@dataclass
class IntermediateSnapshotNode(CompiledNode):
    # at an intermediate stage in parsing, where we've built something better
    # than an unparsed node for rendering in parse mode, it's pretty possible
    # that we won't have critical snapshot-related information that is only
    # defined in config blocks. To fix that, we have an intermediate type that
    # uses a regular node config, which the snapshot parser will then convert
    # into a full ParsedSnapshotNode after rendering. Note: it currently does
    # not work to set snapshot config in schema files because of the validation.
    resource_type: Literal[NodeType.Snapshot]
    config: EmptySnapshotConfig = field(default_factory=EmptySnapshotConfig)


@dataclass
class SnapshotNode(CompiledNode):
    resource_type: Literal[NodeType.Snapshot]
    config: SnapshotConfig
    defer_relation: Optional[DeferRelation] = None


# ====================================
# Macro
# ====================================


@dataclass
class Macro(BaseNode):
    macro_sql: str
    resource_type: Literal[NodeType.Macro]
    depends_on: MacroDependsOn = field(default_factory=MacroDependsOn)
    description: str = ""
    meta: Dict[str, Any] = field(default_factory=dict)
    docs: Docs = field(default_factory=Docs)
    patch_path: Optional[str] = None
    arguments: List[MacroArgument] = field(default_factory=list)
    created_at: float = field(default_factory=lambda: time.time())
    supported_languages: Optional[List[ModelLanguage]] = None

    def same_contents(self, other: Optional["Macro"]) -> bool:
        if other is None:
            return False
        # the only thing that makes one macro different from another with the
        # same name/package is its content
        return self.macro_sql == other.macro_sql

    @property
    def depends_on_macros(self):
        return self.depends_on.macros


# ====================================
# Documentation node
# ====================================


@dataclass
class Documentation(BaseNode):
    block_contents: str
    resource_type: Literal[NodeType.Documentation]

    @property
    def search_name(self):
        return self.name

    def same_contents(self, other: Optional["Documentation"]) -> bool:
        if other is None:
            return False
        # the only thing that makes one doc different from another with the
        # same name/package is its content
        return self.block_contents == other.block_contents


# ====================================
# Source node
# ====================================


def normalize_test(testdef: TestDef) -> Dict[str, Any]:
    if isinstance(testdef, str):
        return {testdef: {}}
    else:
        return testdef


@dataclass
class UnpatchedSourceDefinition(BaseNode):
    source: UnparsedSourceDefinition
    table: UnparsedSourceTableDefinition
    fqn: List[str]
    resource_type: Literal[NodeType.Source]
    patch_path: Optional[str] = None

    def get_full_source_name(self):
        return f"{self.source.name}_{self.table.name}"

    def get_source_representation(self):
        return f'source("{self.source.name}", "{self.table.name}")'

    @property
    def quote_columns(self) -> Optional[bool]:
        result = None
        if self.source.quoting.column is not None:
            result = self.source.quoting.column
        if self.table.quoting.column is not None:
            result = self.table.quoting.column
        return result

    @property
    def columns(self) -> Sequence[UnparsedColumn]:
        return [] if self.table.columns is None else self.table.columns

    def get_tests(self) -> Iterator[Tuple[Dict[str, Any], Optional[UnparsedColumn]]]:
        for test in self.tests:
            yield normalize_test(test), None

        for column in self.columns:
            if column.tests is not None:
                for test in column.tests:
                    yield normalize_test(test), column

    @property
    def tests(self) -> List[TestDef]:
        if self.table.tests is None:
            return []
        else:
            return self.table.tests


@dataclass
class ParsedSourceMandatory(GraphNode, HasRelationMetadata):
    source_name: str
    source_description: str
    loader: str
    identifier: str
    resource_type: Literal[NodeType.Source]


@dataclass
class SourceDefinition(NodeInfoMixin, ParsedSourceMandatory):
    quoting: Quoting = field(default_factory=Quoting)
    loaded_at_field: Optional[str] = None
    freshness: Optional[FreshnessThreshold] = None
    external: Optional[ExternalTable] = None
    description: str = ""
    columns: Dict[str, ColumnInfo] = field(default_factory=dict)
    meta: Dict[str, Any] = field(default_factory=dict)
    source_meta: Dict[str, Any] = field(default_factory=dict)
    tags: List[str] = field(default_factory=list)
    config: SourceConfig = field(default_factory=SourceConfig)
    patch_path: Optional[str] = None
    unrendered_config: Dict[str, Any] = field(default_factory=dict)
    relation_name: Optional[str] = None
    created_at: float = field(default_factory=lambda: time.time())

    def __post_serialize__(self, dct):
        if "_event_status" in dct:
            del dct["_event_status"]
        return dct

    def same_database_representation(self, other: "SourceDefinition") -> bool:
        return (
            self.database == other.database
            and self.schema == other.schema
            and self.identifier == other.identifier
            and True
        )

    def same_quoting(self, other: "SourceDefinition") -> bool:
        return self.quoting == other.quoting

    def same_freshness(self, other: "SourceDefinition") -> bool:
        return (
            self.freshness == other.freshness
            and self.loaded_at_field == other.loaded_at_field
            and True
        )

    def same_external(self, other: "SourceDefinition") -> bool:
        return self.external == other.external

    def same_config(self, old: "SourceDefinition") -> bool:
        return self.config.same_contents(
            self.unrendered_config,
            old.unrendered_config,
        )

    def same_contents(self, old: Optional["SourceDefinition"]) -> bool:
        # existing when it didn't before is a change!
        if old is None:
            return True

        # config changes are changes (because the only config is "enforced", and
        # enabling a source is a change!)
        # changing the database/schema/identifier is a change
        # messing around with external stuff is a change (uh, right?)
        # quoting changes are changes
        # freshness changes are changes, I guess
        # metadata/tags changes are not "changes"
        # patching/description changes are not "changes"
        return (
            self.same_database_representation(old)
            and self.same_fqn(old)
            and self.same_config(old)
            and self.same_quoting(old)
            and self.same_freshness(old)
            and self.same_external(old)
            and True
        )

    def get_full_source_name(self):
        return f"{self.source_name}_{self.name}"

    def get_source_representation(self):
        return f'source("{self.source.name}", "{self.table.name}")'

    @property
    def is_refable(self):
        return False

    @property
    def is_ephemeral(self):
        return False

    @property
    def is_ephemeral_model(self):
        return False

    @property
    def depends_on_nodes(self):
        return []

    @property
    def depends_on(self):
        return DependsOn(macros=[], nodes=[])

    @property
    def refs(self):
        return []

    @property
    def sources(self):
        return []

    @property
    def has_freshness(self) -> bool:
        return bool(self.freshness)

    @property
    def search_name(self):
        return f"{self.source_name}.{self.name}"

    @property
    def group(self):
        return None


# ====================================
# Exposure node
# ====================================


@dataclass
class Exposure(GraphNode):
    type: ExposureType
    owner: Owner
    resource_type: Literal[NodeType.Exposure]
    description: str = ""
    label: Optional[str] = None
    maturity: Optional[MaturityType] = None
    meta: Dict[str, Any] = field(default_factory=dict)
    tags: List[str] = field(default_factory=list)
    config: ExposureConfig = field(default_factory=ExposureConfig)
    unrendered_config: Dict[str, Any] = field(default_factory=dict)
    url: Optional[str] = None
    depends_on: DependsOn = field(default_factory=DependsOn)
    refs: List[RefArgs] = field(default_factory=list)
    sources: List[List[str]] = field(default_factory=list)
    metrics: List[List[str]] = field(default_factory=list)
    created_at: float = field(default_factory=lambda: time.time())

    @property
    def depends_on_nodes(self):
        return self.depends_on.nodes

    @property
    def search_name(self):
        return self.name

    def same_depends_on(self, old: "Exposure") -> bool:
        return set(self.depends_on.nodes) == set(old.depends_on.nodes)

    def same_description(self, old: "Exposure") -> bool:
        return self.description == old.description

    def same_label(self, old: "Exposure") -> bool:
        return self.label == old.label

    def same_maturity(self, old: "Exposure") -> bool:
        return self.maturity == old.maturity

    def same_owner(self, old: "Exposure") -> bool:
        return self.owner == old.owner

    def same_exposure_type(self, old: "Exposure") -> bool:
        return self.type == old.type

    def same_url(self, old: "Exposure") -> bool:
        return self.url == old.url

    def same_config(self, old: "Exposure") -> bool:
        return self.config.same_contents(
            self.unrendered_config,
            old.unrendered_config,
        )

    def same_contents(self, old: Optional["Exposure"]) -> bool:
        # existing when it didn't before is a change!
        # metadata/tags changes are not "changes"
        if old is None:
            return True

        return (
            self.same_fqn(old)
            and self.same_exposure_type(old)
            and self.same_owner(old)
            and self.same_maturity(old)
            and self.same_url(old)
            and self.same_description(old)
            and self.same_label(old)
            and self.same_depends_on(old)
            and self.same_config(old)
            and True
        )

    @property
    def group(self):
        return None


# ====================================
# Metric node
# ====================================


@dataclass
class WhereFilter(dbtClassMixin):
    where_sql_template: str

    @property
    def call_parameter_sets(self) -> FilterCallParameterSets:
        return WhereFilterParser.parse_call_parameter_sets(self.where_sql_template)


@dataclass
class WhereFilterIntersection(dbtClassMixin):
    where_filters: List[WhereFilter]

    @property
    def filter_expression_parameter_sets(self) -> Sequence[Tuple[str, FilterCallParameterSets]]:
        raise NotImplementedError


@dataclass
class MetricInputMeasure(dbtClassMixin):
    name: str
    filter: Optional[WhereFilterIntersection] = None
    alias: Optional[str] = None
    join_to_timespine: bool = False
    fill_nulls_with: Optional[int] = None

    def measure_reference(self) -> MeasureReference:
        return MeasureReference(element_name=self.name)

    def post_aggregation_measure_reference(self) -> MeasureReference:
        return MeasureReference(element_name=self.alias or self.name)


@dataclass
class MetricTimeWindow(dbtClassMixin):
    count: int
    granularity: TimeGranularity


@dataclass
class MetricInput(dbtClassMixin):
    name: str
    filter: Optional[WhereFilterIntersection] = None
    alias: Optional[str] = None
    offset_window: Optional[MetricTimeWindow] = None
    offset_to_grain: Optional[TimeGranularity] = None

    def as_reference(self) -> DSIMetricReference:
        return DSIMetricReference(element_name=self.name)

    def post_aggregation_reference(self) -> DSIMetricReference:
        return DSIMetricReference(element_name=self.alias or self.name)


@dataclass
class MetricTypeParams(dbtClassMixin):
    measure: Optional[MetricInputMeasure] = None
    input_measures: List[MetricInputMeasure] = field(default_factory=list)
    numerator: Optional[MetricInput] = None
    denominator: Optional[MetricInput] = None
    expr: Optional[str] = None
    window: Optional[MetricTimeWindow] = None
    grain_to_date: Optional[TimeGranularity] = None
    metrics: Optional[List[MetricInput]] = None


@dataclass
class MetricReference(dbtClassMixin, Replaceable):
    sql: Optional[Union[str, int]] = None
    unique_id: Optional[str] = None


@dataclass
class Metric(GraphNode):
    name: str
    description: str
    label: str
    type: MetricType
    type_params: MetricTypeParams
    filter: Optional[WhereFilterIntersection] = None
    metadata: Optional[SourceFileMetadata] = None
    resource_type: Literal[NodeType.Metric]
    meta: Dict[str, Any] = field(default_factory=dict)
    tags: List[str] = field(default_factory=list)
    config: MetricConfig = field(default_factory=MetricConfig)
    unrendered_config: Dict[str, Any] = field(default_factory=dict)
    sources: List[List[str]] = field(default_factory=list)
    depends_on: DependsOn = field(default_factory=DependsOn)
    refs: List[RefArgs] = field(default_factory=list)
    metrics: List[List[str]] = field(default_factory=list)
    created_at: float = field(default_factory=lambda: time.time())
    group: Optional[str] = None

    @property
    def depends_on_nodes(self):
        return self.depends_on.nodes

    @property
    def search_name(self):
        return self.name

    @property
    def input_measures(self) -> List[MetricInputMeasure]:
        return self.type_params.input_measures

    @property
    def measure_references(self) -> List[MeasureReference]:
        return [x.measure_reference() for x in self.input_measures]

    @property
    def input_metrics(self) -> List[MetricInput]:
        return self.type_params.metrics or []

    def same_description(self, old: "Metric") -> bool:
        return self.description == old.description

    def same_label(self, old: "Metric") -> bool:
        return self.label == old.label

    def same_config(self, old: "Metric") -> bool:
        return self.config.same_contents(
            self.unrendered_config,
            old.unrendered_config,
        )

    def same_filter(self, old: "Metric") -> bool:
        return True  # TODO

    def same_metadata(self, old: "Metric") -> bool:
        return True  # TODO

    def same_type(self, old: "Metric") -> bool:
        return self.type == old.type

    def same_type_params(self, old: "Metric") -> bool:
        return True  # TODO

    def same_contents(self, old: Optional["Metric"]) -> bool:
        # existing when it didn't before is a change!
        # metadata/tags changes are not "changes"
        if old is None:
            return True

        return (
            self.same_filter(old)
            and self.same_metadata(old)
            and self.same_type(old)
            and self.same_type_params(old)
            and self.same_description(old)
            and self.same_label(old)
            and self.same_config(old)
            and True
        )


# ====================================
# Group node
# ====================================


@dataclass
class Group(BaseNode):
    name: str
    owner: Owner
    resource_type: Literal[NodeType.Group]


# ====================================
# SemanticModel and related classes
# ====================================


@dataclass
class NodeRelation(dbtClassMixin):
    alias: str
    schema_name: str  # TODO: Could this be called simply "schema" so we could reuse StateRelation?
    database: Optional[str] = None
    relation_name: Optional[str] = None


@dataclass
class SemanticModel(GraphNode):
    model: str
    node_relation: Optional[NodeRelation]
    description: Optional[str] = None
    label: Optional[str] = None
    defaults: Optional[Defaults] = None
    entities: Sequence[Entity] = field(default_factory=list)
    measures: Sequence[Measure] = field(default_factory=list)
    dimensions: Sequence[Dimension] = field(default_factory=list)
    metadata: Optional[SourceFileMetadata] = None
    depends_on: DependsOn = field(default_factory=DependsOn)
    refs: List[RefArgs] = field(default_factory=list)
    created_at: float = field(default_factory=lambda: time.time())
    config: SemanticModelConfig = field(default_factory=SemanticModelConfig)
    unrendered_config: Dict[str, Any] = field(default_factory=dict)
    primary_entity: Optional[str] = None
    group: Optional[str] = None

    @property
    def entity_references(self) -> List[LinkableElementReference]:
        return [entity.reference for entity in self.entities]

    @property
    def dimension_references(self) -> List[LinkableElementReference]:
        return [dimension.reference for dimension in self.dimensions]

    @property
    def measure_references(self) -> List[MeasureReference]:
        return [measure.reference for measure in self.measures]

    @property
    def has_validity_dimensions(self) -> bool:
        return any([dim.validity_params is not None for dim in self.dimensions])

    @property
    def validity_start_dimension(self) -> Optional[Dimension]:
        validity_start_dims = [
            dim for dim in self.dimensions if dim.validity_params and dim.validity_params.is_start
        ]
        if not validity_start_dims:
            return None
        return validity_start_dims[0]

    @property
    def validity_end_dimension(self) -> Optional[Dimension]:
        validity_end_dims = [
            dim for dim in self.dimensions if dim.validity_params and dim.validity_params.is_end
        ]
        if not validity_end_dims:
            return None
        return validity_end_dims[0]

    @property
    def partitions(self) -> List[Dimension]:  # noqa: D
        return [dim for dim in self.dimensions or [] if dim.is_partition]

    @property
    def partition(self) -> Optional[Dimension]:
        partitions = self.partitions
        if not partitions:
            return None
        return partitions[0]

    @property
    def reference(self) -> SemanticModelReference:
        return SemanticModelReference(semantic_model_name=self.name)

    @property
    def depends_on_nodes(self):
        return self.depends_on.nodes

    @property
    def depends_on_macros(self):
        return self.depends_on.macros

    def checked_agg_time_dimension_for_measure(
        self, measure_reference: MeasureReference
    ) -> TimeDimensionReference:
        measure: Optional[Measure] = None
        for measure in self.measures:
            if measure.reference == measure_reference:
                measure = measure

        assert (
            measure is not None
        ), f"No measure with name ({measure_reference.element_name}) in semantic_model with name ({self.name})"

        default_agg_time_dimension = (
            self.defaults.agg_time_dimension if self.defaults is not None else None
        )

        agg_time_dimension_name = measure.agg_time_dimension or default_agg_time_dimension
        assert agg_time_dimension_name is not None, (
            f"Aggregation time dimension for measure {measure.name} on semantic model {self.name} is not set! "
            "To fix this either specify a default `agg_time_dimension` for the semantic model or define an "
            "`agg_time_dimension` on the measure directly."
        )
        return TimeDimensionReference(element_name=agg_time_dimension_name)

    @property
    def primary_entity_reference(self) -> Optional[EntityReference]:
        return (
            EntityReference(element_name=self.primary_entity)
            if self.primary_entity is not None
            else None
        )

    def same_model(self, old: "SemanticModel") -> bool:
        return self.model == old.same_model

    def same_node_relation(self, old: "SemanticModel") -> bool:
        return self.node_relation == old.node_relation

    def same_description(self, old: "SemanticModel") -> bool:
        return self.description == old.description

    def same_defaults(self, old: "SemanticModel") -> bool:
        return self.defaults == old.defaults

    def same_entities(self, old: "SemanticModel") -> bool:
        return self.entities == old.entities

    def same_dimensions(self, old: "SemanticModel") -> bool:
        return self.dimensions == old.dimensions

    def same_measures(self, old: "SemanticModel") -> bool:
        return self.measures == old.measures

    def same_config(self, old: "SemanticModel") -> bool:
        return self.config == old.config

    def same_primary_entity(self, old: "SemanticModel") -> bool:
        return self.primary_entity == old.primary_entity

    def same_group(self, old: "SemanticModel") -> bool:
        return self.group == old.group

    def same_contents(self, old: Optional["SemanticModel"]) -> bool:
        # existing when it didn't before is a change!
        # metadata/tags changes are not "changes"
        if old is None:
            return True

        return (
            self.same_model(old)
            and self.same_node_relation(old)
            and self.same_description(old)
            and self.same_defaults(old)
            and self.same_entities(old)
            and self.same_dimensions(old)
            and self.same_measures(old)
            and self.same_config(old)
            and self.same_primary_entity(old)
            and self.same_group(old)
            and True
        )


# ====================================
# SavedQuery and related classes
# ====================================


@dataclass
class SavedQuery(GraphNode):
    metrics: List[str]
    group_bys: List[str]
    where: Optional[WhereFilterIntersection]
    description: Optional[str] = None
    label: Optional[str] = None
    metadata: Optional[SourceFileMetadata] = None
    config: SavedQueryConfig = field(default_factory=SavedQueryConfig)
    unrendered_config: Dict[str, Any] = field(default_factory=dict)
    group: Optional[str] = None
    depends_on: DependsOn = field(default_factory=DependsOn)
    created_at: float = field(default_factory=lambda: time.time())
    refs: List[RefArgs] = field(default_factory=list)

    @property
    def depends_on_nodes(self):
        return self.depends_on.nodes

    def same_metrics(self, old: "SavedQuery") -> bool:
        return self.metrics == old.metrics

    def same_group_bys(self, old: "SavedQuery") -> bool:
        return self.group_bys == old.group_bys

    def same_description(self, old: "SavedQuery") -> bool:
        return self.description == old.description

    def same_where(self, old: "SavedQuery") -> bool:
        return self.where == old.where

    def same_label(self, old: "SavedQuery") -> bool:
        return self.label == old.label

    def same_config(self, old: "SavedQuery") -> bool:
        return self.config == old.config

    def same_group(self, old: "SavedQuery") -> bool:
        return self.group == old.group

    def same_contents(self, old: Optional["SavedQuery"]) -> bool:
        # existing when it didn't before is a change!
        # metadata/tags changes are not "changes"
        if old is None:
            return True

        return (
            self.same_metrics(old)
            and self.same_group_bys(old)
            and self.same_description(old)
            and self.same_where(old)
            and self.same_label(old)
            and self.same_config(old)
            and self.same_group(old)
            and True
        )


# ====================================
# Patches
# ====================================


@dataclass
class ParsedPatch(HasYamlMetadata, Replaceable):
    name: str
    description: str
    meta: Dict[str, Any]
    docs: Docs
    config: Dict[str, Any]


# The parsed node update is only the 'patch', not the test. The test became a
# regular parsed node. Note that description and columns must be present, but
# may be empty.
@dataclass
class ParsedNodePatch(ParsedPatch):
    columns: Dict[str, ColumnInfo]
    access: Optional[str]
    version: Optional[NodeVersion]
    latest_version: Optional[NodeVersion]
    constraints: List[Dict[str, Any]]
    deprecation_date: Optional[datetime]


@dataclass
class ParsedMacroPatch(ParsedPatch):
    arguments: List[MacroArgument] = field(default_factory=list)


# ====================================
# Node unions/categories
# ====================================


# ManifestNode without SeedNode, which doesn't have the
# SQL related attributes
ManifestSQLNode = Union[
    AnalysisNode,
    SingularTestNode,
    HookNode,
    ModelNode,
    RPCNode,
    SqlNode,
    GenericTestNode,
    SnapshotNode,
    UnitTestNode,
]

# All SQL nodes plus SeedNode (csv files)
ManifestNode = Union[
    ManifestSQLNode,
    SeedNode,
]

ResultNode = Union[
    ManifestNode,
    SourceDefinition,
]

# All nodes that can be in the DAG
GraphMemberNode = Union[
    ResultNode,
    Exposure,
    Metric,
    SavedQuery,
    SemanticModel,
    UnitTestDefinition,
]

# All "nodes" (or node-like objects) in this file
Resource = Union[
    GraphMemberNode,
    Documentation,
    Macro,
    Group,
]

TestNode = Union[SingularTestNode, GenericTestNode]<|MERGE_RESOLUTION|>--- conflicted
+++ resolved
@@ -78,12 +78,9 @@
     EmptySnapshotConfig,
     SnapshotConfig,
     SemanticModelConfig,
-<<<<<<< HEAD
     UnitTestConfig,
     UnitTestNodeConfig,
-=======
     SavedQueryConfig,
->>>>>>> efa6339e
 )
 
 
