import enum
from collections import defaultdict
from dataclasses import dataclass, field
from itertools import chain, islice
from mashumaro.mixins.msgpack import DataClassMessagePackMixin
from multiprocessing.synchronize import Lock
from typing import (
    DefaultDict,
    Dict,
    List,
    Optional,
    Union,
    Mapping,
    MutableMapping,
    Any,
    Set,
    Tuple,
    TypeVar,
    Callable,
    Generic,
    AbstractSet,
    ClassVar,
    Iterable,
)
from typing_extensions import Protocol
from uuid import UUID

from dbt.contracts.graph.nodes import (
    BaseNode,
    Documentation,
    Exposure,
    GenericTestNode,
    GraphMemberNode,
    Group,
    Macro,
    ManifestNode,
    Metric,
    ModelNode,
    DeferRelation,
    ResultNode,
    SavedQuery,
    SemanticModel,
    SourceDefinition,
    UnpatchedSourceDefinition,
)
from dbt.contracts.graph.unparsed import SourcePatch, NodeVersion, UnparsedVersion
from dbt.contracts.graph.manifest_upgrade import upgrade_manifest_json
from dbt.contracts.files import SourceFile, SchemaSourceFile, FileHash, AnySourceFile
<<<<<<< HEAD
from dbt.contracts.util import BaseArtifactMetadata, SourceKey, ArtifactMixin, schema_version
from dbt.common.dataclass_schema import dbtClassMixin
=======
from dbt.contracts.util import (
    BaseArtifactMetadata,
    SourceKey,
    ArtifactMixin,
    schema_version,
    get_artifact_schema_version,
)
from dbt.dataclass_schema import dbtClassMixin
>>>>>>> 6c1822f1
from dbt.exceptions import (
    CompilationError,
    DuplicateResourceNameError,
    DuplicateMacroInPackageError,
    DuplicateMaterializationNameError,
    AmbiguousResourceNameRefError,
)
from dbt.helper_types import PathSet
from dbt.common.events.functions import fire_event
from dbt.common.events.types import MergedFromState, UnpinnedRefNewVersionAvailable
from dbt.common.events.contextvars import get_node_info
from dbt.node_types import NodeType, AccessType
from dbt.flags import get_flags
from dbt.mp_context import get_mp_context
from dbt import tracking
import dbt.utils


NodeEdgeMap = Dict[str, List[str]]
PackageName = str
DocName = str
RefName = str
UniqueID = str


def find_unique_id_for_package(storage, key, package: Optional[PackageName]):
    if key not in storage:
        return None

    pkg_dct: Mapping[PackageName, UniqueID] = storage[key]

    if package is None:
        if not pkg_dct:
            return None
        else:
            return next(iter(pkg_dct.values()))
    elif package in pkg_dct:
        return pkg_dct[package]
    else:
        return None


class DocLookup(dbtClassMixin):
    def __init__(self, manifest: "Manifest") -> None:
        self.storage: Dict[str, Dict[PackageName, UniqueID]] = {}
        self.populate(manifest)

    def get_unique_id(self, key, package: Optional[PackageName]):
        return find_unique_id_for_package(self.storage, key, package)

    def find(self, key, package: Optional[PackageName], manifest: "Manifest"):
        unique_id = self.get_unique_id(key, package)
        if unique_id is not None:
            return self.perform_lookup(unique_id, manifest)
        return None

    def add_doc(self, doc: Documentation):
        if doc.name not in self.storage:
            self.storage[doc.name] = {}
        self.storage[doc.name][doc.package_name] = doc.unique_id

    def populate(self, manifest):
        for doc in manifest.docs.values():
            self.add_doc(doc)

    def perform_lookup(self, unique_id: UniqueID, manifest) -> Documentation:
        if unique_id not in manifest.docs:
            raise dbt.exceptions.DbtInternalError(
                f"Doc {unique_id} found in cache but not found in manifest"
            )
        return manifest.docs[unique_id]


class SourceLookup(dbtClassMixin):
    def __init__(self, manifest: "Manifest") -> None:
        self.storage: Dict[str, Dict[PackageName, UniqueID]] = {}
        self.populate(manifest)

    def get_unique_id(self, search_name, package: Optional[PackageName]):
        return find_unique_id_for_package(self.storage, search_name, package)

    def find(self, search_name, package: Optional[PackageName], manifest: "Manifest"):
        unique_id = self.get_unique_id(search_name, package)
        if unique_id is not None:
            return self.perform_lookup(unique_id, manifest)
        return None

    def add_source(self, source: SourceDefinition):
        if source.search_name not in self.storage:
            self.storage[source.search_name] = {}

        self.storage[source.search_name][source.package_name] = source.unique_id

    def populate(self, manifest):
        for source in manifest.sources.values():
            if hasattr(source, "source_name"):
                self.add_source(source)

    def perform_lookup(self, unique_id: UniqueID, manifest: "Manifest") -> SourceDefinition:
        if unique_id not in manifest.sources:
            raise dbt.exceptions.DbtInternalError(
                f"Source {unique_id} found in cache but not found in manifest"
            )
        return manifest.sources[unique_id]


class RefableLookup(dbtClassMixin):
    # model, seed, snapshot
    _lookup_types: ClassVar[set] = set(NodeType.refable())
    _versioned_types: ClassVar[set] = set(NodeType.versioned())

    def __init__(self, manifest: "Manifest") -> None:
        self.storage: Dict[str, Dict[PackageName, UniqueID]] = {}
        self.populate(manifest)

    def get_unique_id(
        self,
        key: str,
        package: Optional[PackageName],
        version: Optional[NodeVersion],
        node: Optional[GraphMemberNode] = None,
    ):
        if version:
            key = f"{key}.v{version}"

        unique_ids = self._find_unique_ids_for_package(key, package)
        if len(unique_ids) > 1:
            raise AmbiguousResourceNameRefError(key, unique_ids, node)
        else:
            return unique_ids[0] if unique_ids else None

    def find(
        self,
        key: str,
        package: Optional[PackageName],
        version: Optional[NodeVersion],
        manifest: "Manifest",
        source_node: Optional[GraphMemberNode] = None,
    ):
        unique_id = self.get_unique_id(key, package, version, source_node)
        if unique_id is not None:
            node = self.perform_lookup(unique_id, manifest)
            # If this is an unpinned ref (no 'version' arg was passed),
            # AND this is a versioned node,
            # AND this ref is being resolved at runtime -- get_node_info != {}
            # Only ModelNodes can be versioned.
            if (
                isinstance(node, ModelNode)
                and version is None
                and node.is_versioned
                and get_node_info()
            ):
                # Check to see if newer versions are available, and log an "FYI" if so
                max_version: UnparsedVersion = max(
                    [
                        UnparsedVersion(v.version)
                        for v in manifest.nodes.values()
                        if isinstance(v, ModelNode)
                        and v.name == node.name
                        and v.version is not None
                    ]
                )
                assert node.latest_version is not None  # for mypy, whenever i may find it
                if max_version > UnparsedVersion(node.latest_version):
                    fire_event(
                        UnpinnedRefNewVersionAvailable(
                            node_info=get_node_info(),
                            ref_node_name=node.name,
                            ref_node_package=node.package_name,
                            ref_node_version=str(node.version),
                            ref_max_version=str(max_version.v),
                        )
                    )

            return node
        return None

    def add_node(self, node: ManifestNode):
        if node.resource_type in self._lookup_types:
            if node.name not in self.storage:
                self.storage[node.name] = {}

            if node.is_versioned:
                if node.search_name not in self.storage:
                    self.storage[node.search_name] = {}
                self.storage[node.search_name][node.package_name] = node.unique_id
                if node.is_latest_version:  # type: ignore
                    self.storage[node.name][node.package_name] = node.unique_id
            else:
                self.storage[node.name][node.package_name] = node.unique_id

    def populate(self, manifest):
        for node in manifest.nodes.values():
            self.add_node(node)

    def perform_lookup(self, unique_id: UniqueID, manifest) -> ManifestNode:
        if unique_id in manifest.nodes:
            node = manifest.nodes[unique_id]
        else:
            raise dbt.exceptions.DbtInternalError(
                f"Node {unique_id} found in cache but not found in manifest"
            )
        return node

    def _find_unique_ids_for_package(self, key, package: Optional[PackageName]) -> List[str]:
        if key not in self.storage:
            return []

        pkg_dct: Mapping[PackageName, UniqueID] = self.storage[key]

        if package is None:
            if not pkg_dct:
                return []
            else:
                return list(pkg_dct.values())
        elif package in pkg_dct:
            return [pkg_dct[package]]
        else:
            return []


class MetricLookup(dbtClassMixin):
    def __init__(self, manifest: "Manifest") -> None:
        self.storage: Dict[str, Dict[PackageName, UniqueID]] = {}
        self.populate(manifest)

    def get_unique_id(self, search_name, package: Optional[PackageName]):
        return find_unique_id_for_package(self.storage, search_name, package)

    def find(self, search_name, package: Optional[PackageName], manifest: "Manifest"):
        unique_id = self.get_unique_id(search_name, package)
        if unique_id is not None:
            return self.perform_lookup(unique_id, manifest)
        return None

    def add_metric(self, metric: Metric):
        if metric.search_name not in self.storage:
            self.storage[metric.search_name] = {}

        self.storage[metric.search_name][metric.package_name] = metric.unique_id

    def populate(self, manifest):
        for metric in manifest.metrics.values():
            if hasattr(metric, "name"):
                self.add_metric(metric)

    def perform_lookup(self, unique_id: UniqueID, manifest: "Manifest") -> Metric:
        if unique_id not in manifest.metrics:
            raise dbt.exceptions.DbtInternalError(
                f"Metric {unique_id} found in cache but not found in manifest"
            )
        return manifest.metrics[unique_id]


class SavedQueryLookup(dbtClassMixin):
    """Lookup utility for finding SavedQuery nodes"""

    def __init__(self, manifest: "Manifest") -> None:
        self.storage: Dict[str, Dict[PackageName, UniqueID]] = {}
        self.populate(manifest)

    def get_unique_id(self, search_name, package: Optional[PackageName]):
        return find_unique_id_for_package(self.storage, search_name, package)

    def find(self, search_name, package: Optional[PackageName], manifest: "Manifest"):
        unique_id = self.get_unique_id(search_name, package)
        if unique_id is not None:
            return self.perform_lookup(unique_id, manifest)
        return None

    def add_saved_query(self, saved_query: SavedQuery):
        if saved_query.search_name not in self.storage:
            self.storage[saved_query.search_name] = {}

        self.storage[saved_query.search_name][saved_query.package_name] = saved_query.unique_id

    def populate(self, manifest):
        for saved_query in manifest.saved_queries.values():
            if hasattr(saved_query, "name"):
                self.add_saved_query(saved_query)

    def perform_lookup(self, unique_id: UniqueID, manifest: "Manifest") -> SavedQuery:
        if unique_id not in manifest.saved_queries:
            raise dbt.exceptions.DbtInternalError(
                f"SavedQUery {unique_id} found in cache but not found in manifest"
            )
        return manifest.saved_queries[unique_id]


class SemanticModelByMeasureLookup(dbtClassMixin):
    """Lookup utility for finding SemanticModel by measure

    This is possible because measure names are supposed to be unique across
    the semantic models in a manifest.
    """

    def __init__(self, manifest: "Manifest") -> None:
        self.storage: DefaultDict[str, Dict[PackageName, UniqueID]] = defaultdict(dict)
        self.populate(manifest)

    def get_unique_id(self, search_name: str, package: Optional[PackageName]):
        return find_unique_id_for_package(self.storage, search_name, package)

    def find(
        self, search_name: str, package: Optional[PackageName], manifest: "Manifest"
    ) -> Optional[SemanticModel]:
        """Tries to find a SemanticModel based on a measure name"""
        unique_id = self.get_unique_id(search_name, package)
        if unique_id is not None:
            return self.perform_lookup(unique_id, manifest)
        return None

    def add(self, semantic_model: SemanticModel):
        """Sets all measures for a SemanticModel as paths to the SemanticModel's `unique_id`"""
        for measure in semantic_model.measures:
            self.storage[measure.name][semantic_model.package_name] = semantic_model.unique_id

    def populate(self, manifest: "Manifest"):
        """Populate storage with all the measure + package paths to the Manifest's SemanticModels"""
        for semantic_model in manifest.semantic_models.values():
            self.add(semantic_model=semantic_model)
        for disabled in manifest.disabled.values():
            for node in disabled:
                if isinstance(node, SemanticModel):
                    self.add(semantic_model=node)

    def perform_lookup(self, unique_id: UniqueID, manifest: "Manifest") -> SemanticModel:
        """Tries to get a SemanticModel from the Manifest"""
        enabled_semantic_model: Optional[SemanticModel] = manifest.semantic_models.get(unique_id)
        disabled_semantic_model: Optional[List] = manifest.disabled.get(unique_id)

        if isinstance(enabled_semantic_model, SemanticModel):
            return enabled_semantic_model
        elif disabled_semantic_model is not None and isinstance(
            disabled_semantic_model[0], SemanticModel
        ):
            return disabled_semantic_model[0]
        else:
            raise dbt.exceptions.DbtInternalError(
                f"Semantic model `{unique_id}` found in cache but not found in manifest"
            )


# This handles both models/seeds/snapshots and sources/metrics/exposures/semantic_models
class DisabledLookup(dbtClassMixin):
    def __init__(self, manifest: "Manifest") -> None:
        self.storage: Dict[str, Dict[PackageName, List[Any]]] = {}
        self.populate(manifest)

    def populate(self, manifest):
        for node in list(chain.from_iterable(manifest.disabled.values())):
            self.add_node(node)

    def add_node(self, node):
        if node.search_name not in self.storage:
            self.storage[node.search_name] = {}
        if node.package_name not in self.storage[node.search_name]:
            self.storage[node.search_name][node.package_name] = []
        self.storage[node.search_name][node.package_name].append(node)

    # This should return a list of disabled nodes. It's different from
    # the other Lookup functions in that it returns full nodes, not just unique_ids
    def find(
        self, search_name, package: Optional[PackageName], version: Optional[NodeVersion] = None
    ):
        if version:
            search_name = f"{search_name}.v{version}"

        if search_name not in self.storage:
            return None

        pkg_dct: Mapping[PackageName, List[Any]] = self.storage[search_name]

        if package is None:
            if not pkg_dct:
                return None
            else:
                return next(iter(pkg_dct.values()))
        elif package in pkg_dct:
            return pkg_dct[package]
        else:
            return None


class AnalysisLookup(RefableLookup):
    _lookup_types: ClassVar[set] = set([NodeType.Analysis])
    _versioned_types: ClassVar[set] = set()


def _packages_to_search(
    current_project: str,
    node_package: str,
    target_package: Optional[str] = None,
) -> List[Optional[str]]:
    if target_package is not None:
        return [target_package]
    elif current_project == node_package:
        return [current_project, None]
    else:
        return [current_project, node_package, None]


@dataclass
class ManifestMetadata(BaseArtifactMetadata):
    """Metadata for the manifest."""

    dbt_schema_version: str = field(
        default_factory=lambda: str(WritableManifest.dbt_schema_version)
    )
    project_name: Optional[str] = field(
        default=None,
        metadata={
            "description": "Name of the root project",
        },
    )
    project_id: Optional[str] = field(
        default=None,
        metadata={
            "description": "A unique identifier for the project, hashed from the project name",
        },
    )
    user_id: Optional[UUID] = field(
        default=None,
        metadata={
            "description": "A unique identifier for the user",
        },
    )
    send_anonymous_usage_stats: Optional[bool] = field(
        default=None,
        metadata=dict(
            description=("Whether dbt is configured to send anonymous usage statistics")
        ),
    )
    adapter_type: Optional[str] = field(
        default=None,
        metadata=dict(description="The type name of the adapter"),
    )

    def __post_init__(self):
        if tracking.active_user is None:
            return

        if self.user_id is None:
            self.user_id = tracking.active_user.id

        if self.send_anonymous_usage_stats is None:
            self.send_anonymous_usage_stats = get_flags().SEND_ANONYMOUS_USAGE_STATS

    @classmethod
    def default(cls):
        return cls(
            dbt_schema_version=str(WritableManifest.dbt_schema_version),
        )


def _sort_values(dct):
    """Given a dictionary, sort each value. This makes output deterministic,
    which helps for tests.
    """
    return {k: sorted(v) for k, v in dct.items()}


def build_node_edges(nodes: List[ManifestNode]):
    """Build the forward and backward edges on the given list of ManifestNodes
    and return them as two separate dictionaries, each mapping unique IDs to
    lists of edges.
    """
    backward_edges: Dict[str, List[str]] = {}
    # pre-populate the forward edge dict for simplicity
    forward_edges: Dict[str, List[str]] = {n.unique_id: [] for n in nodes}
    for node in nodes:
        backward_edges[node.unique_id] = node.depends_on_nodes[:]
        for unique_id in backward_edges[node.unique_id]:
            if unique_id in forward_edges.keys():
                forward_edges[unique_id].append(node.unique_id)
    return _sort_values(forward_edges), _sort_values(backward_edges)


# Build a map of children of macros and generic tests
def build_macro_edges(nodes: List[Any]):
    forward_edges: Dict[str, List[str]] = {
        n.unique_id: [] for n in nodes if n.unique_id.startswith("macro") or n.depends_on_macros
    }
    for node in nodes:
        for unique_id in node.depends_on_macros:
            if unique_id in forward_edges.keys():
                forward_edges[unique_id].append(node.unique_id)
    return _sort_values(forward_edges)


def _deepcopy(value):
    return value.from_dict(value.to_dict(omit_none=True))


class Locality(enum.IntEnum):
    Core = 1
    Imported = 2
    Root = 3


@dataclass
class MacroCandidate:
    locality: Locality
    macro: Macro

    def __eq__(self, other: object) -> bool:
        if not isinstance(other, MacroCandidate):
            return NotImplemented
        return self.locality == other.locality

    def __lt__(self, other: object) -> bool:
        if not isinstance(other, MacroCandidate):
            return NotImplemented
        if self.locality < other.locality:
            return True
        if self.locality > other.locality:
            return False
        return False


@dataclass
class MaterializationCandidate(MacroCandidate):
    # specificity describes where in the inheritance chain this materialization candidate is
    # a specificity of 0 means a materialization defined by the current adapter
    # the highest the specificity describes a default materialization. the value itself depends on
    # how many adapters there are in the inheritance chain
    specificity: int

    @classmethod
    def from_macro(cls, candidate: MacroCandidate, specificity: int) -> "MaterializationCandidate":
        return cls(
            locality=candidate.locality,
            macro=candidate.macro,
            specificity=specificity,
        )

    def __eq__(self, other: object) -> bool:
        if not isinstance(other, MaterializationCandidate):
            return NotImplemented
        equal = self.specificity == other.specificity and self.locality == other.locality
        if equal:
            raise DuplicateMaterializationNameError(self.macro, other)

        return equal

    def __lt__(self, other: object) -> bool:
        if not isinstance(other, MaterializationCandidate):
            return NotImplemented
        if self.specificity > other.specificity:
            return True
        if self.specificity < other.specificity:
            return False
        if self.locality < other.locality:
            return True
        if self.locality > other.locality:
            return False
        return False


M = TypeVar("M", bound=MacroCandidate)


class CandidateList(List[M]):
    def last(self) -> Optional[Macro]:
        if not self:
            return None
        self.sort()
        return self[-1].macro


def _get_locality(macro: Macro, root_project_name: str, internal_packages: Set[str]) -> Locality:
    if macro.package_name == root_project_name:
        return Locality.Root
    elif macro.package_name in internal_packages:
        return Locality.Core
    else:
        return Locality.Imported


class Searchable(Protocol):
    resource_type: NodeType
    package_name: str

    @property
    def search_name(self) -> str:
        raise NotImplementedError("search_name not implemented")


D = TypeVar("D")


@dataclass
class Disabled(Generic[D]):
    target: D


MaybeMetricNode = Optional[Union[Metric, Disabled[Metric]]]


MaybeSavedQueryNode = Optional[Union[SavedQuery, Disabled[SavedQuery]]]


MaybeDocumentation = Optional[Documentation]


MaybeParsedSource = Optional[
    Union[
        SourceDefinition,
        Disabled[SourceDefinition],
    ]
]


MaybeNonSource = Optional[Union[ManifestNode, Disabled[ManifestNode]]]


T = TypeVar("T", bound=GraphMemberNode)


# This contains macro methods that are in both the Manifest
# and the MacroManifest
class MacroMethods:
    # Just to make mypy happy. There must be a better way.
    def __init__(self):
        self.macros = []
        self.metadata = {}

    def find_macro_by_name(
        self, name: str, root_project_name: str, package: Optional[str]
    ) -> Optional[Macro]:
        """Find a macro in the graph by its name and package name, or None for
        any package. The root project name is used to determine priority:
         - locally defined macros come first
         - then imported macros
         - then macros defined in the root project
        """
        filter: Optional[Callable[[MacroCandidate], bool]] = None
        if package is not None:

            def filter(candidate: MacroCandidate) -> bool:
                return package == candidate.macro.package_name

        candidates: CandidateList = self._find_macros_by_name(
            name=name,
            root_project_name=root_project_name,
            filter=filter,
        )

        return candidates.last()

    def find_generate_macro_by_name(
        self, component: str, root_project_name: str, imported_package: Optional[str] = None
    ) -> Optional[Macro]:
        """
        The default `generate_X_name` macros are similar to regular ones, but only
        includes imported packages when searching for a package.
        - if package is not provided:
            - if there is a `generate_{component}_name` macro in the root
              project, return it
            - return the `generate_{component}_name` macro from the 'dbt'
              internal project
        - if package is provided
            - return the `generate_{component}_name` macro from the imported
              package, if one exists
        """

        def filter(candidate: MacroCandidate) -> bool:
            if imported_package:
                return (
                    candidate.locality == Locality.Imported
                    and imported_package == candidate.macro.package_name
                )
            else:
                return candidate.locality != Locality.Imported

        candidates: CandidateList = self._find_macros_by_name(
            name=f"generate_{component}_name",
            root_project_name=root_project_name,
            filter=filter,
        )

        return candidates.last()

    def _find_macros_by_name(
        self,
        name: str,
        root_project_name: str,
        filter: Optional[Callable[[MacroCandidate], bool]] = None,
    ) -> CandidateList:
        """Find macros by their name."""
        # avoid an import cycle
        from dbt.adapters.factory import get_adapter_package_names

        candidates: CandidateList = CandidateList()
        packages = set(get_adapter_package_names(self.metadata.adapter_type))
        for unique_id, macro in self.macros.items():
            if macro.name != name:
                continue
            candidate = MacroCandidate(
                locality=_get_locality(macro, root_project_name, packages),
                macro=macro,
            )
            if filter is None or filter(candidate):
                candidates.append(candidate)

        return candidates


@dataclass
class ParsingInfo:
    static_analysis_parsed_path_count: int = 0
    static_analysis_path_count: int = 0


@dataclass
class ManifestStateCheck(dbtClassMixin):
    vars_hash: FileHash = field(default_factory=FileHash.empty)
    project_env_vars_hash: FileHash = field(default_factory=FileHash.empty)
    profile_env_vars_hash: FileHash = field(default_factory=FileHash.empty)
    profile_hash: FileHash = field(default_factory=FileHash.empty)
    project_hashes: MutableMapping[str, FileHash] = field(default_factory=dict)


@dataclass
class Manifest(MacroMethods, DataClassMessagePackMixin, dbtClassMixin):
    """The manifest for the full graph, after parsing and during compilation."""

    # These attributes are both positional and by keyword. If an attribute
    # is added it must all be added in the __reduce_ex__ method in the
    # args tuple in the right position.
    nodes: MutableMapping[str, ManifestNode] = field(default_factory=dict)
    sources: MutableMapping[str, SourceDefinition] = field(default_factory=dict)
    macros: MutableMapping[str, Macro] = field(default_factory=dict)
    docs: MutableMapping[str, Documentation] = field(default_factory=dict)
    exposures: MutableMapping[str, Exposure] = field(default_factory=dict)
    metrics: MutableMapping[str, Metric] = field(default_factory=dict)
    groups: MutableMapping[str, Group] = field(default_factory=dict)
    selectors: MutableMapping[str, Any] = field(default_factory=dict)
    files: MutableMapping[str, AnySourceFile] = field(default_factory=dict)
    metadata: ManifestMetadata = field(default_factory=ManifestMetadata)
    flat_graph: Dict[str, Any] = field(default_factory=dict)
    state_check: ManifestStateCheck = field(default_factory=ManifestStateCheck)
    source_patches: MutableMapping[SourceKey, SourcePatch] = field(default_factory=dict)
    disabled: MutableMapping[str, List[GraphMemberNode]] = field(default_factory=dict)
    env_vars: MutableMapping[str, str] = field(default_factory=dict)
    semantic_models: MutableMapping[str, SemanticModel] = field(default_factory=dict)
    saved_queries: MutableMapping[str, SavedQuery] = field(default_factory=dict)

    _doc_lookup: Optional[DocLookup] = field(
        default=None, metadata={"serialize": lambda x: None, "deserialize": lambda x: None}
    )
    _source_lookup: Optional[SourceLookup] = field(
        default=None, metadata={"serialize": lambda x: None, "deserialize": lambda x: None}
    )
    _ref_lookup: Optional[RefableLookup] = field(
        default=None, metadata={"serialize": lambda x: None, "deserialize": lambda x: None}
    )
    _metric_lookup: Optional[MetricLookup] = field(
        default=None, metadata={"serialize": lambda x: None, "deserialize": lambda x: None}
    )
    _saved_query_lookup: Optional[SavedQueryLookup] = field(
        default=None, metadata={"serialize": lambda x: None, "deserialize": lambda x: None}
    )
    _semantic_model_by_measure_lookup: Optional[SemanticModelByMeasureLookup] = field(
        default=None, metadata={"serialize": lambda x: None, "deserialize": lambda x: None}
    )
    _disabled_lookup: Optional[DisabledLookup] = field(
        default=None, metadata={"serialize": lambda x: None, "deserialize": lambda x: None}
    )
    _analysis_lookup: Optional[AnalysisLookup] = field(
        default=None, metadata={"serialize": lambda x: None, "deserialize": lambda x: None}
    )
    _parsing_info: ParsingInfo = field(
        default_factory=ParsingInfo,
        metadata={"serialize": lambda x: None, "deserialize": lambda x: None},
    )
    _lock: Lock = field(
        default_factory=get_mp_context().Lock,
        metadata={"serialize": lambda x: None, "deserialize": lambda x: None},
    )

    def __pre_serialize__(self):
        # serialization won't work with anything except an empty source_patches because
        # tuple keys are not supported, so ensure it's empty
        self.source_patches = {}
        return self

    @classmethod
    def __post_deserialize__(cls, obj):
        obj._lock = get_mp_context().Lock()
        return obj

    def build_flat_graph(self):
        """This attribute is used in context.common by each node, so we want to
        only build it once and avoid any concurrency issues around it.
        Make sure you don't call this until you're done with building your
        manifest!
        """
        self.flat_graph = {
            "exposures": {k: v.to_dict(omit_none=False) for k, v in self.exposures.items()},
            "groups": {k: v.to_dict(omit_none=False) for k, v in self.groups.items()},
            "metrics": {k: v.to_dict(omit_none=False) for k, v in self.metrics.items()},
            "nodes": {k: v.to_dict(omit_none=False) for k, v in self.nodes.items()},
            "sources": {k: v.to_dict(omit_none=False) for k, v in self.sources.items()},
            "semantic_models": {
                k: v.to_dict(omit_none=False) for k, v in self.semantic_models.items()
            },
            "saved_queries": {
                k: v.to_dict(omit_none=False) for k, v in self.saved_queries.items()
            },
        }

    def build_disabled_by_file_id(self):
        disabled_by_file_id = {}
        for node_list in self.disabled.values():
            for node in node_list:
                disabled_by_file_id[node.file_id] = node
        return disabled_by_file_id

    def _get_parent_adapter_types(self, adapter_type: str) -> List[str]:
        # This is duplicated logic from core/dbt/context/providers.py
        # Ideally this would instead be incorporating actual dispatch logic
        from dbt.adapters.factory import get_adapter_type_names

        # order matters for dispatch:
        #  1. current adapter
        #  2. any parent adapters (dependencies)
        #  3. 'default'
        return get_adapter_type_names(adapter_type) + ["default"]

    def _materialization_candidates_for(
        self,
        project_name: str,
        materialization_name: str,
        adapter_type: str,
        specificity: int,
    ) -> CandidateList:
        full_name = dbt.utils.get_materialization_macro_name(
            materialization_name=materialization_name,
            adapter_type=adapter_type,
            with_prefix=False,
        )
        return CandidateList(
            MaterializationCandidate.from_macro(m, specificity)
            for m in self._find_macros_by_name(full_name, project_name)
        )

    def find_materialization_macro_by_name(
        self, project_name: str, materialization_name: str, adapter_type: str
    ) -> Optional[Macro]:
        candidates: CandidateList = CandidateList(
            chain.from_iterable(
                self._materialization_candidates_for(
                    project_name=project_name,
                    materialization_name=materialization_name,
                    adapter_type=atype,
                    specificity=specificity,  # where in the inheritance chain this candidate is
                )
                for specificity, atype in enumerate(self._get_parent_adapter_types(adapter_type))
            )
        )
        return candidates.last()

    def get_resource_fqns(self) -> Mapping[str, PathSet]:
        resource_fqns: Dict[str, Set[Tuple[str, ...]]] = {}
        all_resources = chain(
            self.exposures.values(),
            self.nodes.values(),
            self.sources.values(),
            self.metrics.values(),
            self.semantic_models.values(),
            self.saved_queries.values(),
        )
        for resource in all_resources:
            resource_type_plural = resource.resource_type.pluralize()
            if resource_type_plural not in resource_fqns:
                resource_fqns[resource_type_plural] = set()
            resource_fqns[resource_type_plural].add(tuple(resource.fqn))
        return resource_fqns

    def get_used_schemas(self, resource_types=None):
        return frozenset(
            {
                (node.database, node.schema)
                for node in chain(self.nodes.values(), self.sources.values())
                if not resource_types or node.resource_type in resource_types
            }
        )

    def get_used_databases(self):
        return frozenset(x.database for x in chain(self.nodes.values(), self.sources.values()))

    def deepcopy(self):
        copy = Manifest(
            nodes={k: _deepcopy(v) for k, v in self.nodes.items()},
            sources={k: _deepcopy(v) for k, v in self.sources.items()},
            macros={k: _deepcopy(v) for k, v in self.macros.items()},
            docs={k: _deepcopy(v) for k, v in self.docs.items()},
            exposures={k: _deepcopy(v) for k, v in self.exposures.items()},
            metrics={k: _deepcopy(v) for k, v in self.metrics.items()},
            groups={k: _deepcopy(v) for k, v in self.groups.items()},
            selectors={k: _deepcopy(v) for k, v in self.selectors.items()},
            metadata=self.metadata,
            disabled={k: _deepcopy(v) for k, v in self.disabled.items()},
            files={k: _deepcopy(v) for k, v in self.files.items()},
            state_check=_deepcopy(self.state_check),
            semantic_models={k: _deepcopy(v) for k, v in self.semantic_models.items()},
            saved_queries={k: _deepcopy(v) for k, v in self.saved_queries.items()},
        )
        copy.build_flat_graph()
        return copy

    def build_parent_and_child_maps(self):
        edge_members = list(
            chain(
                self.nodes.values(),
                self.sources.values(),
                self.exposures.values(),
                self.metrics.values(),
                self.semantic_models.values(),
                self.saved_queries.values(),
            )
        )
        forward_edges, backward_edges = build_node_edges(edge_members)
        self.child_map = forward_edges
        self.parent_map = backward_edges

    def build_macro_child_map(self):
        edge_members = list(
            chain(
                self.nodes.values(),
                self.macros.values(),
            )
        )
        forward_edges = build_macro_edges(edge_members)
        return forward_edges

    def build_group_map(self):
        groupable_nodes = list(
            chain(
                self.nodes.values(),
                self.saved_queries.values(),
                self.semantic_models.values(),
                self.metrics.values(),
            )
        )
        group_map = {group.name: [] for group in self.groups.values()}
        for node in groupable_nodes:
            if node.group is not None:
                # group updates are not included with state:modified and
                # by ignoring the groups that aren't in the group map we
                # can avoid hitting errors for groups that are not getting
                # updated.  This is a hack but any groups that are not
                # valid will be caught in
                # parser.manifest.ManifestLoader.check_valid_group_config_node
                if node.group in group_map:
                    group_map[node.group].append(node.unique_id)
        self.group_map = group_map

    def writable_manifest(self) -> "WritableManifest":
        self.build_parent_and_child_maps()
        self.build_group_map()
        return WritableManifest(
            nodes=self.nodes,
            sources=self.sources,
            macros=self.macros,
            docs=self.docs,
            exposures=self.exposures,
            metrics=self.metrics,
            groups=self.groups,
            selectors=self.selectors,
            metadata=self.metadata,
            disabled=self.disabled,
            child_map=self.child_map,
            parent_map=self.parent_map,
            group_map=self.group_map,
            semantic_models=self.semantic_models,
            saved_queries=self.saved_queries,
        )

    def write(self, path):
        self.writable_manifest().write(path)

    # Called in dbt.compilation.Linker.write_graph and
    # dbt.graph.queue.get and ._include_in_cost
    def expect(self, unique_id: str) -> GraphMemberNode:
        if unique_id in self.nodes:
            return self.nodes[unique_id]
        elif unique_id in self.sources:
            return self.sources[unique_id]
        elif unique_id in self.exposures:
            return self.exposures[unique_id]
        elif unique_id in self.metrics:
            return self.metrics[unique_id]
        elif unique_id in self.semantic_models:
            return self.semantic_models[unique_id]
        elif unique_id in self.saved_queries:
            return self.saved_queries[unique_id]
        else:
            # something terrible has happened
            raise dbt.exceptions.DbtInternalError(
                "Expected node {} not found in manifest".format(unique_id)
            )

    @property
    def doc_lookup(self) -> DocLookup:
        if self._doc_lookup is None:
            self._doc_lookup = DocLookup(self)
        return self._doc_lookup

    def rebuild_doc_lookup(self):
        self._doc_lookup = DocLookup(self)

    @property
    def source_lookup(self) -> SourceLookup:
        if self._source_lookup is None:
            self._source_lookup = SourceLookup(self)
        return self._source_lookup

    def rebuild_source_lookup(self):
        self._source_lookup = SourceLookup(self)

    @property
    def ref_lookup(self) -> RefableLookup:
        if self._ref_lookup is None:
            self._ref_lookup = RefableLookup(self)
        return self._ref_lookup

    @property
    def metric_lookup(self) -> MetricLookup:
        if self._metric_lookup is None:
            self._metric_lookup = MetricLookup(self)
        return self._metric_lookup

    @property
    def saved_query_lookup(self) -> SavedQueryLookup:
        """Retuns a SavedQueryLookup, instantiating it first if necessary."""
        if self._saved_query_lookup is None:
            self._saved_query_lookup = SavedQueryLookup(self)
        return self._saved_query_lookup

    @property
    def semantic_model_by_measure_lookup(self) -> SemanticModelByMeasureLookup:
        """Gets (and creates if necessary) the lookup utility for getting SemanticModels by measures"""
        if self._semantic_model_by_measure_lookup is None:
            self._semantic_model_by_measure_lookup = SemanticModelByMeasureLookup(self)
        return self._semantic_model_by_measure_lookup

    def rebuild_ref_lookup(self):
        self._ref_lookup = RefableLookup(self)

    @property
    def disabled_lookup(self) -> DisabledLookup:
        if self._disabled_lookup is None:
            self._disabled_lookup = DisabledLookup(self)
        return self._disabled_lookup

    def rebuild_disabled_lookup(self):
        self._disabled_lookup = DisabledLookup(self)

    @property
    def analysis_lookup(self) -> AnalysisLookup:
        if self._analysis_lookup is None:
            self._analysis_lookup = AnalysisLookup(self)
        return self._analysis_lookup

    @property
    def external_node_unique_ids(self):
        return [node.unique_id for node in self.nodes.values() if node.is_external_node]

    def resolve_refs(
        self,
        source_node: ModelNode,
        current_project: str,  # TODO: ModelNode is overly restrictive typing
    ) -> List[MaybeNonSource]:
        resolved_refs: List[MaybeNonSource] = []
        for ref in source_node.refs:
            resolved = self.resolve_ref(
                source_node,
                ref.name,
                ref.package,
                ref.version,
                current_project,
                source_node.package_name,
            )
            resolved_refs.append(resolved)

        return resolved_refs

    # Called by dbt.parser.manifest._process_refs & ManifestLoader.check_for_model_deprecations
    def resolve_ref(
        self,
        source_node: GraphMemberNode,
        target_model_name: str,
        target_model_package: Optional[str],
        target_model_version: Optional[NodeVersion],
        current_project: str,
        node_package: str,
    ) -> MaybeNonSource:

        node: Optional[ManifestNode] = None
        disabled: Optional[List[ManifestNode]] = None

        candidates = _packages_to_search(current_project, node_package, target_model_package)
        for pkg in candidates:
            node = self.ref_lookup.find(
                target_model_name, pkg, target_model_version, self, source_node
            )

            if node is not None and hasattr(node, "config") and node.config.enabled:
                return node

            # it's possible that the node is disabled
            if disabled is None:
                disabled = self.disabled_lookup.find(target_model_name, pkg, target_model_version)

        if disabled:
            return Disabled(disabled[0])
        return None

    # Called by dbt.parser.manifest._resolve_sources_for_exposure
    # and dbt.parser.manifest._process_source_for_node
    def resolve_source(
        self,
        target_source_name: str,
        target_table_name: str,
        current_project: str,
        node_package: str,
    ) -> MaybeParsedSource:
        search_name = f"{target_source_name}.{target_table_name}"
        candidates = _packages_to_search(current_project, node_package)

        source: Optional[SourceDefinition] = None
        disabled: Optional[List[SourceDefinition]] = None

        for pkg in candidates:
            source = self.source_lookup.find(search_name, pkg, self)
            if source is not None and source.config.enabled:
                return source

            if disabled is None:
                disabled = self.disabled_lookup.find(
                    f"{target_source_name}.{target_table_name}", pkg
                )

        if disabled:
            return Disabled(disabled[0])
        return None

    def resolve_metric(
        self,
        target_metric_name: str,
        target_metric_package: Optional[str],
        current_project: str,
        node_package: str,
    ) -> MaybeMetricNode:

        metric: Optional[Metric] = None
        disabled: Optional[List[Metric]] = None

        candidates = _packages_to_search(current_project, node_package, target_metric_package)
        for pkg in candidates:
            metric = self.metric_lookup.find(target_metric_name, pkg, self)

            if metric is not None and metric.config.enabled:
                return metric

            # it's possible that the node is disabled
            if disabled is None:
                disabled = self.disabled_lookup.find(f"{target_metric_name}", pkg)
        if disabled:
            return Disabled(disabled[0])
        return None

    def resolve_saved_query(
        self,
        target_saved_query_name: str,
        target_saved_query_package: Optional[str],
        current_project: str,
        node_package: str,
    ) -> MaybeSavedQueryNode:
        """Tries to find the SavedQuery by name within the available project and packages.

        Will return the first enabled SavedQuery matching the name found while iterating over
        the scoped packages. If no enabled SavedQuery node match is found, returns the last
        disabled SavedQuery node. Otherwise it returns None.
        """
        disabled: Optional[List[SavedQuery]] = None
        candidates = _packages_to_search(current_project, node_package, target_saved_query_package)
        for pkg in candidates:
            saved_query = self.saved_query_lookup.find(target_saved_query_name, pkg, self)

            if saved_query is not None and saved_query.config.enabled:
                return saved_query

            # it's possible that the node is disabled
            if disabled is None:
                disabled = self.disabled_lookup.find(f"{target_saved_query_name}", pkg)
        if disabled:
            return Disabled(disabled[0])

        return None

    def resolve_semantic_model_for_measure(
        self,
        target_measure_name: str,
        current_project: str,
        node_package: str,
        target_package: Optional[str] = None,
    ) -> Optional[SemanticModel]:
        """Tries to find the SemanticModel that a measure belongs to"""
        candidates = _packages_to_search(current_project, node_package, target_package)

        for pkg in candidates:
            semantic_model = self.semantic_model_by_measure_lookup.find(
                target_measure_name, pkg, self
            )
            # need to return it even if it's disabled so know it's not fully missing
            if semantic_model is not None:
                return semantic_model

        return None

    # Called by DocsRuntimeContext.doc
    def resolve_doc(
        self,
        name: str,
        package: Optional[str],
        current_project: str,
        node_package: str,
    ) -> Optional[Documentation]:
        """Resolve the given documentation. This follows the same algorithm as
        resolve_ref except the is_enabled checks are unnecessary as docs are
        always enabled.
        """
        candidates = _packages_to_search(current_project, node_package, package)

        for pkg in candidates:
            result = self.doc_lookup.find(name, pkg, self)
            if result is not None:
                return result
        return None

    def is_invalid_private_ref(
        self, node: GraphMemberNode, target_model: MaybeNonSource, dependencies: Optional[Mapping]
    ) -> bool:
        dependencies = dependencies or {}
        if not isinstance(target_model, ModelNode):
            return False

        is_private_ref = (
            target_model.access == AccessType.Private
            # don't raise this reference error for ad hoc 'preview' queries
            and node.resource_type != NodeType.SqlOperation
            and node.resource_type != NodeType.RPCCall  # TODO: rm
        )
        target_dependency = dependencies.get(target_model.package_name)
        restrict_package_access = target_dependency.restrict_access if target_dependency else False

        # TODO: SemanticModel and SourceDefinition do not have group, and so should not be able to make _any_ private ref.
        return is_private_ref and (
            not hasattr(node, "group")
            or not node.group
            or node.group != target_model.group
            or restrict_package_access
        )

    def is_invalid_protected_ref(
        self, node: GraphMemberNode, target_model: MaybeNonSource, dependencies: Optional[Mapping]
    ) -> bool:
        dependencies = dependencies or {}
        if not isinstance(target_model, ModelNode):
            return False

        is_protected_ref = (
            target_model.access == AccessType.Protected
            # don't raise this reference error for ad hoc 'preview' queries
            and node.resource_type != NodeType.SqlOperation
            and node.resource_type != NodeType.RPCCall  # TODO: rm
        )
        target_dependency = dependencies.get(target_model.package_name)
        restrict_package_access = target_dependency.restrict_access if target_dependency else False

        return is_protected_ref and (
            node.package_name != target_model.package_name and restrict_package_access
        )

    # Called by RunTask.defer_to_manifest
    def merge_from_artifact(
        self,
        adapter,
        other: "WritableManifest",
        selected: AbstractSet[UniqueID],
        favor_state: bool = False,
    ) -> None:
        """Given the selected unique IDs and a writable manifest, update this
        manifest by replacing any unselected nodes with their counterpart.

        Only non-ephemeral refable nodes are examined.
        """
        refables = set(NodeType.refable())
        merged = set()
        for unique_id, node in other.nodes.items():
            current = self.nodes.get(unique_id)
            if current and (
                node.resource_type in refables
                and not node.is_ephemeral
                and unique_id not in selected
                and (
                    not adapter.get_relation(current.database, current.schema, current.identifier)
                    or favor_state
                )
            ):
                merged.add(unique_id)
                self.nodes[unique_id] = node.replace(deferred=True)

        # Rebuild the flat_graph, which powers the 'graph' context variable,
        # now that we've deferred some nodes
        self.build_flat_graph()

        # log up to 5 items
        sample = list(islice(merged, 5))
        fire_event(MergedFromState(num_merged=len(merged), sample=sample))

    # Called by CloneTask.defer_to_manifest
    def add_from_artifact(
        self,
        other: "WritableManifest",
    ) -> None:
        """Update this manifest by *adding* information about each node's location
        in the other manifest.

        Only non-ephemeral refable nodes are examined.
        """
        refables = set(NodeType.refable())
        for unique_id, node in other.nodes.items():
            current = self.nodes.get(unique_id)
            if current and (node.resource_type in refables and not node.is_ephemeral):
                defer_relation = DeferRelation(
                    node.database, node.schema, node.alias, node.relation_name
                )
                self.nodes[unique_id] = current.replace(defer_relation=defer_relation)

    # Methods that were formerly in ParseResult

    def add_macro(self, source_file: SourceFile, macro: Macro):
        if macro.unique_id in self.macros:
            # detect that the macro exists and emit an error
            raise DuplicateMacroInPackageError(macro=macro, macro_mapping=self.macros)

        self.macros[macro.unique_id] = macro
        source_file.macros.append(macro.unique_id)

    def has_file(self, source_file: SourceFile) -> bool:
        key = source_file.file_id
        if key is None:
            return False
        if key not in self.files:
            return False
        my_checksum = self.files[key].checksum
        return my_checksum == source_file.checksum

    def add_source(self, source_file: SchemaSourceFile, source: UnpatchedSourceDefinition):
        # sources can't be overwritten!
        _check_duplicates(source, self.sources)
        self.sources[source.unique_id] = source  # type: ignore
        source_file.sources.append(source.unique_id)

    def add_node_nofile(self, node: ManifestNode):
        # nodes can't be overwritten!
        _check_duplicates(node, self.nodes)
        self.nodes[node.unique_id] = node

    def add_node(self, source_file: AnySourceFile, node: ManifestNode, test_from=None):
        self.add_node_nofile(node)
        if isinstance(source_file, SchemaSourceFile):
            if isinstance(node, GenericTestNode):
                assert test_from
                source_file.add_test(node.unique_id, test_from)
            if isinstance(node, Metric):
                source_file.metrics.append(node.unique_id)
            if isinstance(node, Exposure):
                source_file.exposures.append(node.unique_id)
            if isinstance(node, Group):
                source_file.groups.append(node.unique_id)
        else:
            source_file.nodes.append(node.unique_id)

    def add_exposure(self, source_file: SchemaSourceFile, exposure: Exposure):
        _check_duplicates(exposure, self.exposures)
        self.exposures[exposure.unique_id] = exposure
        source_file.exposures.append(exposure.unique_id)

    def add_metric(self, source_file: SchemaSourceFile, metric: Metric, generated: bool = False):
        _check_duplicates(metric, self.metrics)
        self.metrics[metric.unique_id] = metric
        if not generated:
            source_file.metrics.append(metric.unique_id)
        else:
            source_file.generated_metrics.append(metric.unique_id)

    def add_group(self, source_file: SchemaSourceFile, group: Group):
        _check_duplicates(group, self.groups)
        self.groups[group.unique_id] = group
        source_file.groups.append(group.unique_id)

    def add_disabled_nofile(self, node: GraphMemberNode):
        # There can be multiple disabled nodes for the same unique_id
        if node.unique_id in self.disabled:
            self.disabled[node.unique_id].append(node)
        else:
            self.disabled[node.unique_id] = [node]

    def add_disabled(self, source_file: AnySourceFile, node: ResultNode, test_from=None):
        self.add_disabled_nofile(node)
        if isinstance(source_file, SchemaSourceFile):
            if isinstance(node, GenericTestNode):
                assert test_from
                source_file.add_test(node.unique_id, test_from)
            if isinstance(node, Metric):
                source_file.metrics.append(node.unique_id)
            if isinstance(node, SavedQuery):
                source_file.saved_queries.append(node.unique_id)
            if isinstance(node, SemanticModel):
                source_file.semantic_models.append(node.unique_id)
            if isinstance(node, Exposure):
                source_file.exposures.append(node.unique_id)
        else:
            source_file.nodes.append(node.unique_id)

    def add_doc(self, source_file: SourceFile, doc: Documentation):
        _check_duplicates(doc, self.docs)
        self.docs[doc.unique_id] = doc
        source_file.docs.append(doc.unique_id)

    def add_semantic_model(self, source_file: SchemaSourceFile, semantic_model: SemanticModel):
        _check_duplicates(semantic_model, self.semantic_models)
        self.semantic_models[semantic_model.unique_id] = semantic_model
        source_file.semantic_models.append(semantic_model.unique_id)

    def add_saved_query(self, source_file: SchemaSourceFile, saved_query: SavedQuery) -> None:
        _check_duplicates(saved_query, self.saved_queries)
        self.saved_queries[saved_query.unique_id] = saved_query
        source_file.saved_queries.append(saved_query.unique_id)

    # end of methods formerly in ParseResult

    # Provide support for copy.deepcopy() - we just need to avoid the lock!
    # pickle and deepcopy use this. It returns a callable object used to
    # create the initial version of the object and a tuple of arguments
    # for the object, i.e. the Manifest.
    # The order of the arguments must match the order of the attributes
    # in the Manifest class declaration, because they are used as
    # positional arguments to construct a Manifest.
    def __reduce_ex__(self, protocol):
        args = (
            self.nodes,
            self.sources,
            self.macros,
            self.docs,
            self.exposures,
            self.metrics,
            self.groups,
            self.selectors,
            self.files,
            self.metadata,
            self.flat_graph,
            self.state_check,
            self.source_patches,
            self.disabled,
            self.env_vars,
            self.semantic_models,
            self.saved_queries,
            self._doc_lookup,
            self._source_lookup,
            self._ref_lookup,
            self._metric_lookup,
            self._semantic_model_by_measure_lookup,
            self._disabled_lookup,
            self._analysis_lookup,
        )
        return self.__class__, args


class MacroManifest(MacroMethods):
    def __init__(self, macros) -> None:
        self.macros = macros
        self.metadata = ManifestMetadata()
        # This is returned by the 'graph' context property
        # in the ProviderContext class.
        self.flat_graph: Dict[str, Any] = {}


AnyManifest = Union[Manifest, MacroManifest]


@dataclass
@schema_version("manifest", 11)
class WritableManifest(ArtifactMixin):
    nodes: Mapping[UniqueID, ManifestNode] = field(
        metadata=dict(description=("The nodes defined in the dbt project and its dependencies"))
    )
    sources: Mapping[UniqueID, SourceDefinition] = field(
        metadata=dict(description=("The sources defined in the dbt project and its dependencies"))
    )
    macros: Mapping[UniqueID, Macro] = field(
        metadata=dict(description=("The macros defined in the dbt project and its dependencies"))
    )
    docs: Mapping[UniqueID, Documentation] = field(
        metadata=dict(description=("The docs defined in the dbt project and its dependencies"))
    )
    exposures: Mapping[UniqueID, Exposure] = field(
        metadata=dict(
            description=("The exposures defined in the dbt project and its dependencies")
        )
    )
    metrics: Mapping[UniqueID, Metric] = field(
        metadata=dict(description=("The metrics defined in the dbt project and its dependencies"))
    )
    groups: Mapping[UniqueID, Group] = field(
        metadata=dict(description=("The groups defined in the dbt project"))
    )
    selectors: Mapping[UniqueID, Any] = field(
        metadata=dict(description=("The selectors defined in selectors.yml"))
    )
    disabled: Optional[Mapping[UniqueID, List[GraphMemberNode]]] = field(
        metadata=dict(description="A mapping of the disabled nodes in the target")
    )
    parent_map: Optional[NodeEdgeMap] = field(
        metadata=dict(
            description="A mapping from child nodes to their dependencies",
        )
    )
    child_map: Optional[NodeEdgeMap] = field(
        metadata=dict(
            description="A mapping from parent nodes to their dependents",
        )
    )
    group_map: Optional[NodeEdgeMap] = field(
        metadata=dict(
            description="A mapping from group names to their nodes",
        )
    )
    saved_queries: Mapping[UniqueID, SavedQuery] = field(
        metadata=dict(description=("The saved queries defined in the dbt project"))
    )
    semantic_models: Mapping[UniqueID, SemanticModel] = field(
        metadata=dict(description=("The semantic models defined in the dbt project"))
    )
    metadata: ManifestMetadata = field(
        metadata=dict(
            description="Metadata about the manifest",
        )
    )

    @classmethod
    def compatible_previous_versions(cls) -> Iterable[Tuple[str, int]]:
        return [
            ("manifest", 4),
            ("manifest", 5),
            ("manifest", 6),
            ("manifest", 7),
            ("manifest", 8),
            ("manifest", 9),
            ("manifest", 10),
        ]

    @classmethod
    def upgrade_schema_version(cls, data):
        """This overrides the "upgrade_schema_version" call in VersionedSchema (via
        ArtifactMixin) to modify the dictionary passed in from earlier versions of the manifest."""
        manifest_schema_version = get_artifact_schema_version(data)
        if manifest_schema_version <= 10:
            data = upgrade_manifest_json(data, manifest_schema_version)
        return cls.from_dict(data)

    def __post_serialize__(self, dct):
        for unique_id, node in dct["nodes"].items():
            if "config_call_dict" in node:
                del node["config_call_dict"]
            if "defer_relation" in node:
                del node["defer_relation"]
        return dct


def _check_duplicates(value: BaseNode, src: Mapping[str, BaseNode]):
    if value.unique_id in src:
        raise DuplicateResourceNameError(value, src[value.unique_id])


K_T = TypeVar("K_T")
V_T = TypeVar("V_T")


def _expect_value(key: K_T, src: Mapping[K_T, V_T], old_file: SourceFile, name: str) -> V_T:
    if key not in src:
        raise CompilationError(
            'Expected to find "{}" in cached "result.{}" based '
            "on cached file information: {}!".format(key, name, old_file)
        )
    return src[key]<|MERGE_RESOLUTION|>--- conflicted
+++ resolved
@@ -46,10 +46,6 @@
 from dbt.contracts.graph.unparsed import SourcePatch, NodeVersion, UnparsedVersion
 from dbt.contracts.graph.manifest_upgrade import upgrade_manifest_json
 from dbt.contracts.files import SourceFile, SchemaSourceFile, FileHash, AnySourceFile
-<<<<<<< HEAD
-from dbt.contracts.util import BaseArtifactMetadata, SourceKey, ArtifactMixin, schema_version
-from dbt.common.dataclass_schema import dbtClassMixin
-=======
 from dbt.contracts.util import (
     BaseArtifactMetadata,
     SourceKey,
@@ -57,8 +53,8 @@
     schema_version,
     get_artifact_schema_version,
 )
-from dbt.dataclass_schema import dbtClassMixin
->>>>>>> 6c1822f1
+from dbt.common.dataclass_schema import dbtClassMixin
+
 from dbt.exceptions import (
     CompilationError,
     DuplicateResourceNameError,
