--- conflicted
+++ resolved
@@ -52,12 +52,8 @@
     schema_version,
     get_artifact_schema_version,
 )
-<<<<<<< HEAD
+from dbt.contracts.util import SourceKey
 from dbt_common.dataclass_schema import dbtClassMixin
-=======
-from dbt.contracts.util import SourceKey
-from dbt.common.dataclass_schema import dbtClassMixin
->>>>>>> cff0b65b
 
 from dbt.exceptions import (
     CompilationError,
