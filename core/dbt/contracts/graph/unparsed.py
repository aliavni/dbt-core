import datetime
import re

from dbt import deprecations
from dbt.node_types import NodeType
from dbt.contracts.graph.semantic_models import (
    Defaults,
    DimensionValidityParams,
    MeasureAggregationParameters,
)
from dbt.contracts.util import (
    AdditionalPropertiesMixin,
    Mergeable,
    Replaceable,
)

# trigger the PathEncoder
<<<<<<< HEAD
import dbt.common.helper_types  # noqa:F401
from dbt.exceptions import ParsingError
from dbt.common.exceptions import DbtInternalError, CompilationError
from dbt.common.dataclass_schema import (
    dbtClassMixin,
    StrEnum,
    ExtensibleDbtClassMixin,
    ValidationError,
)
from dbt_semantic_interfaces.type_enums.export_destination_type import ExportDestinationType
=======
import dbt.helper_types  # noqa:F401
from dbt.exceptions import CompilationError, ParsingError, DbtInternalError

from dbt.dataclass_schema import dbtClassMixin, StrEnum, ExtensibleDbtClassMixin, ValidationError
>>>>>>> ab90c777

from dataclasses import dataclass, field
from datetime import timedelta
from pathlib import Path
from typing import Optional, List, Union, Dict, Any, Sequence, Literal


@dataclass
class UnparsedBaseNode(dbtClassMixin, Replaceable):
    package_name: str
    path: str
    original_file_path: str

    @property
    def file_id(self):
        return f"{self.package_name}://{self.original_file_path}"


@dataclass
class HasCode(dbtClassMixin):
    raw_code: str
    language: str

    @property
    def empty(self):
        return not self.raw_code.strip()


@dataclass
class UnparsedMacro(UnparsedBaseNode, HasCode):
    resource_type: Literal[NodeType.Macro]


@dataclass
class UnparsedGenericTest(UnparsedBaseNode, HasCode):
    resource_type: Literal[NodeType.Macro]


@dataclass
class UnparsedNode(UnparsedBaseNode, HasCode):
    name: str
    resource_type: NodeType

    @property
    def search_name(self):
        return self.name


@dataclass
class UnparsedRunHook(UnparsedNode):
    resource_type: Literal[NodeType.Operation]
    index: Optional[int] = None


@dataclass
class Docs(dbtClassMixin, Replaceable):
    show: bool = True
    node_color: Optional[str] = None


@dataclass
class HasColumnProps(AdditionalPropertiesMixin, ExtensibleDbtClassMixin, Replaceable):
    name: str
    description: str = ""
    meta: Dict[str, Any] = field(default_factory=dict)
    data_type: Optional[str] = None
    constraints: List[Dict[str, Any]] = field(default_factory=list)
    docs: Docs = field(default_factory=Docs)
    _extra: Dict[str, Any] = field(default_factory=dict)


TestDef = Union[Dict[str, Any], str]


@dataclass
class HasColumnAndTestProps(HasColumnProps):
    tests: List[TestDef] = field(default_factory=list)


@dataclass
class UnparsedColumn(HasColumnAndTestProps):
    quote: Optional[bool] = None
    tags: List[str] = field(default_factory=list)


@dataclass
class HasColumnDocs(dbtClassMixin, Replaceable):
    columns: Sequence[HasColumnProps] = field(default_factory=list)


@dataclass
class HasColumnTests(dbtClassMixin, Replaceable):
    columns: Sequence[UnparsedColumn] = field(default_factory=list)


@dataclass
class HasYamlMetadata(dbtClassMixin):
    original_file_path: str
    yaml_key: str
    package_name: str

    @property
    def file_id(self):
        return f"{self.package_name}://{self.original_file_path}"


@dataclass
class HasConfig:
    config: Dict[str, Any] = field(default_factory=dict)


NodeVersion = Union[str, float]


@dataclass
class UnparsedVersion(dbtClassMixin):
    v: NodeVersion
    defined_in: Optional[str] = None
    description: str = ""
    access: Optional[str] = None
    config: Dict[str, Any] = field(default_factory=dict)
    constraints: List[Dict[str, Any]] = field(default_factory=list)
    docs: Docs = field(default_factory=Docs)
    tests: Optional[List[TestDef]] = None
    columns: Sequence[Union[dbt.common.helper_types.IncludeExclude, UnparsedColumn]] = field(
        default_factory=list
    )
    deprecation_date: Optional[datetime.datetime] = None

    def __lt__(self, other):
        try:
            return float(self.v) < float(other.v)
        except ValueError:
            return str(self.v) < str(other.v)

    @property
    def include_exclude(self) -> dbt.common.helper_types.IncludeExclude:
        return self._include_exclude

    @property
    def unparsed_columns(self) -> List:
        return self._unparsed_columns

    @property
    def formatted_v(self) -> str:
        return f"v{self.v}"

    def __post_init__(self):
        has_include_exclude = False
        self._include_exclude = dbt.common.helper_types.IncludeExclude(include="*")
        self._unparsed_columns = []
        for column in self.columns:
            if isinstance(column, dbt.common.helper_types.IncludeExclude):
                if not has_include_exclude:
                    self._include_exclude = column
                    has_include_exclude = True
                else:
                    raise ParsingError("version can have at most one include/exclude element")
            else:
                self._unparsed_columns.append(column)

        self.deprecation_date = normalize_date(self.deprecation_date)


@dataclass
class UnparsedAnalysisUpdate(HasConfig, HasColumnDocs, HasColumnProps, HasYamlMetadata):
    access: Optional[str] = None


@dataclass
class UnparsedNodeUpdate(HasConfig, HasColumnTests, HasColumnAndTestProps, HasYamlMetadata):
    quote_columns: Optional[bool] = None
    access: Optional[str] = None


@dataclass
class UnparsedModelUpdate(UnparsedNodeUpdate):
    quote_columns: Optional[bool] = None
    access: Optional[str] = None
    latest_version: Optional[NodeVersion] = None
    versions: Sequence[UnparsedVersion] = field(default_factory=list)
    deprecation_date: Optional[datetime.datetime] = None

    def __post_init__(self) -> None:
        if self.latest_version:
            version_values = [version.v for version in self.versions]
            if self.latest_version not in version_values:
                raise ParsingError(
                    f"latest_version: {self.latest_version} is not one of model '{self.name}' versions: {version_values} "
                )

        seen_versions = set()
        for version in self.versions:
            if str(version.v) in seen_versions:
                raise ParsingError(
                    f"Found duplicate version: '{version.v}' in versions list of model '{self.name}'"
                )
            seen_versions.add(str(version.v))

        self._version_map = {version.v: version for version in self.versions}

        self.deprecation_date = normalize_date(self.deprecation_date)

    def get_columns_for_version(self, version: NodeVersion) -> List[UnparsedColumn]:
        if version not in self._version_map:
            raise DbtInternalError(
                f"get_columns_for_version called for version '{version}' not in version map"
            )

        version_columns = []
        unparsed_version = self._version_map[version]
        for base_column in self.columns:
            if unparsed_version.include_exclude.includes(base_column.name):
                version_columns.append(base_column)

        for column in unparsed_version.unparsed_columns:
            version_columns.append(column)

        return version_columns

    def get_tests_for_version(self, version: NodeVersion) -> List[TestDef]:
        if version not in self._version_map:
            raise DbtInternalError(
                f"get_tests_for_version called for version '{version}' not in version map"
            )
        unparsed_version = self._version_map[version]
        return unparsed_version.tests if unparsed_version.tests is not None else self.tests


@dataclass
class MacroArgument(dbtClassMixin):
    name: str
    type: Optional[str] = None
    description: str = ""


@dataclass
class UnparsedMacroUpdate(HasConfig, HasColumnProps, HasYamlMetadata):
    arguments: List[MacroArgument] = field(default_factory=list)


class TimePeriod(StrEnum):
    minute = "minute"
    hour = "hour"
    day = "day"

    def plural(self) -> str:
        return str(self) + "s"


@dataclass
class Time(dbtClassMixin, Mergeable):
    count: Optional[int] = None
    period: Optional[TimePeriod] = None

    def exceeded(self, actual_age: float) -> bool:
        if self.period is None or self.count is None:
            return False
        kwargs: Dict[str, int] = {self.period.plural(): self.count}
        difference = timedelta(**kwargs).total_seconds()
        return actual_age > difference

    def __bool__(self):
        return self.count is not None and self.period is not None


@dataclass
class FreshnessThreshold(dbtClassMixin, Mergeable):
    warn_after: Optional[Time] = field(default_factory=Time)
    error_after: Optional[Time] = field(default_factory=Time)
    filter: Optional[str] = None

    def status(self, age: float) -> "dbt.contracts.results.FreshnessStatus":
        from dbt.contracts.results import FreshnessStatus

        if self.error_after and self.error_after.exceeded(age):
            return FreshnessStatus.Error
        elif self.warn_after and self.warn_after.exceeded(age):
            return FreshnessStatus.Warn
        else:
            return FreshnessStatus.Pass

    def __bool__(self):
        return bool(self.warn_after) or bool(self.error_after)


@dataclass
class AdditionalPropertiesAllowed(AdditionalPropertiesMixin, ExtensibleDbtClassMixin):
    _extra: Dict[str, Any] = field(default_factory=dict)


@dataclass
class ExternalPartition(AdditionalPropertiesAllowed, Replaceable):
    name: str = ""
    description: str = ""
    data_type: str = ""
    meta: Dict[str, Any] = field(default_factory=dict)

    def __post_init__(self):
        if self.name == "" or self.data_type == "":
            raise CompilationError("External partition columns must have names and data types")


@dataclass
class ExternalTable(AdditionalPropertiesAllowed, Mergeable):
    location: Optional[str] = None
    file_format: Optional[str] = None
    row_format: Optional[str] = None
    tbl_properties: Optional[str] = None
    partitions: Optional[Union[List[str], List[ExternalPartition]]] = None

    def __bool__(self):
        return self.location is not None


@dataclass
class Quoting(dbtClassMixin, Mergeable):
    database: Optional[bool] = None
    schema: Optional[bool] = None
    identifier: Optional[bool] = None
    column: Optional[bool] = None


@dataclass
class UnparsedSourceTableDefinition(HasColumnTests, HasColumnAndTestProps):
    config: Dict[str, Any] = field(default_factory=dict)
    loaded_at_field: Optional[str] = None
    identifier: Optional[str] = None
    quoting: Quoting = field(default_factory=Quoting)
    freshness: Optional[FreshnessThreshold] = field(default_factory=FreshnessThreshold)
    external: Optional[ExternalTable] = None
    tags: List[str] = field(default_factory=list)

    def __post_serialize__(self, dct):
        dct = super().__post_serialize__(dct)
        if "freshness" not in dct and self.freshness is None:
            dct["freshness"] = None
        return dct


@dataclass
class UnparsedSourceDefinition(dbtClassMixin, Replaceable):
    name: str
    description: str = ""
    meta: Dict[str, Any] = field(default_factory=dict)
    database: Optional[str] = None
    schema: Optional[str] = None
    loader: str = ""
    quoting: Quoting = field(default_factory=Quoting)
    freshness: Optional[FreshnessThreshold] = field(default_factory=FreshnessThreshold)
    loaded_at_field: Optional[str] = None
    tables: List[UnparsedSourceTableDefinition] = field(default_factory=list)
    tags: List[str] = field(default_factory=list)
    config: Dict[str, Any] = field(default_factory=dict)

    @property
    def yaml_key(self) -> "str":
        return "sources"

    def __post_serialize__(self, dct):
        dct = super().__post_serialize__(dct)
        if "freshness" not in dct and self.freshness is None:
            dct["freshness"] = None
        return dct


@dataclass
class SourceTablePatch(dbtClassMixin):
    name: str
    description: Optional[str] = None
    meta: Optional[Dict[str, Any]] = None
    data_type: Optional[str] = None
    docs: Optional[Docs] = None
    loaded_at_field: Optional[str] = None
    identifier: Optional[str] = None
    quoting: Quoting = field(default_factory=Quoting)
    freshness: Optional[FreshnessThreshold] = field(default_factory=FreshnessThreshold)
    external: Optional[ExternalTable] = None
    tags: Optional[List[str]] = None
    tests: Optional[List[TestDef]] = None
    columns: Optional[Sequence[UnparsedColumn]] = None

    def to_patch_dict(self) -> Dict[str, Any]:
        dct = self.to_dict(omit_none=True)
        remove_keys = "name"
        for key in remove_keys:
            if key in dct:
                del dct[key]

        if self.freshness is None:
            dct["freshness"] = None

        return dct


@dataclass
class SourcePatch(dbtClassMixin, Replaceable):
    name: str = field(
        metadata=dict(description="The name of the source to override"),
    )
    overrides: str = field(
        metadata=dict(description="The package of the source to override"),
    )
    path: Path = field(
        metadata=dict(description="The path to the patch-defining yml file"),
    )
    config: Dict[str, Any] = field(default_factory=dict)
    description: Optional[str] = None
    meta: Optional[Dict[str, Any]] = None
    database: Optional[str] = None
    schema: Optional[str] = None
    loader: Optional[str] = None
    quoting: Optional[Quoting] = None
    freshness: Optional[Optional[FreshnessThreshold]] = field(default_factory=FreshnessThreshold)
    loaded_at_field: Optional[str] = None
    tables: Optional[List[SourceTablePatch]] = None
    tags: Optional[List[str]] = None

    def to_patch_dict(self) -> Dict[str, Any]:
        dct = self.to_dict(omit_none=True)
        remove_keys = ("name", "overrides", "tables", "path")
        for key in remove_keys:
            if key in dct:
                del dct[key]

        if self.freshness is None:
            dct["freshness"] = None

        return dct

    def get_table_named(self, name: str) -> Optional[SourceTablePatch]:
        if self.tables is not None:
            for table in self.tables:
                if table.name == name:
                    return table
        return None


@dataclass
class UnparsedDocumentation(dbtClassMixin, Replaceable):
    package_name: str
    path: str
    original_file_path: str

    @property
    def file_id(self):
        return f"{self.package_name}://{self.original_file_path}"

    @property
    def resource_type(self):
        return NodeType.Documentation


@dataclass
class UnparsedDocumentationFile(UnparsedDocumentation):
    file_contents: str


# can't use total_ordering decorator here, as str provides an ordering already
# and it's not the one we want.
class Maturity(StrEnum):
    low = "low"
    medium = "medium"
    high = "high"

    def __lt__(self, other):
        if not isinstance(other, Maturity):
            return NotImplemented
        order = (Maturity.low, Maturity.medium, Maturity.high)
        return order.index(self) < order.index(other)

    def __gt__(self, other):
        if not isinstance(other, Maturity):
            return NotImplemented
        return self != other and not (self < other)

    def __ge__(self, other):
        if not isinstance(other, Maturity):
            return NotImplemented
        return self == other or not (self < other)

    def __le__(self, other):
        if not isinstance(other, Maturity):
            return NotImplemented
        return self == other or self < other


class ExposureType(StrEnum):
    Dashboard = "dashboard"
    Notebook = "notebook"
    Analysis = "analysis"
    ML = "ml"
    Application = "application"


class MaturityType(StrEnum):
    Low = "low"
    Medium = "medium"
    High = "high"


@dataclass
class Owner(AdditionalPropertiesAllowed, Replaceable):
    email: Optional[str] = None
    name: Optional[str] = None


@dataclass
class UnparsedExposure(dbtClassMixin, Replaceable):
    name: str
    type: ExposureType
    owner: Owner
    description: str = ""
    label: Optional[str] = None
    maturity: Optional[MaturityType] = None
    meta: Dict[str, Any] = field(default_factory=dict)
    tags: List[str] = field(default_factory=list)
    url: Optional[str] = None
    depends_on: List[str] = field(default_factory=list)
    config: Dict[str, Any] = field(default_factory=dict)

    @classmethod
    def validate(cls, data):
        super(UnparsedExposure, cls).validate(data)
        if "name" in data:
            # name can only contain alphanumeric chars and underscores
            if not (re.match(r"[\w-]+$", data["name"])):
                deprecations.warn("exposure-name", exposure=data["name"])

        if data["owner"].get("name") is None and data["owner"].get("email") is None:
            raise ValidationError("Exposure owner must have at least one of 'name' or 'email'.")


@dataclass
class MetricFilter(dbtClassMixin, Replaceable):
    field: str
    operator: str
    # TODO : Can we make this Any?
    value: str


class MetricTimePeriod(StrEnum):
    day = "day"
    week = "week"
    month = "month"
    year = "year"

    def plural(self) -> str:
        return str(self) + "s"


@dataclass
class MetricTime(dbtClassMixin, Mergeable):
    count: Optional[int] = None
    period: Optional[MetricTimePeriod] = None

    def __bool__(self):
        return self.count is not None and self.period is not None


@dataclass
class UnparsedMetricInputMeasure(dbtClassMixin):
    name: str
    filter: Optional[Union[str, List[str]]] = None
    alias: Optional[str] = None
    join_to_timespine: bool = False
    fill_nulls_with: Optional[int] = None


@dataclass
class UnparsedMetricInput(dbtClassMixin):
    name: str
    filter: Optional[Union[str, List[str]]] = None
    alias: Optional[str] = None
    offset_window: Optional[str] = None
    offset_to_grain: Optional[str] = None  # str is really a TimeGranularity Enum


@dataclass
class UnparsedMetricTypeParams(dbtClassMixin):
    measure: Optional[Union[UnparsedMetricInputMeasure, str]] = None
    numerator: Optional[Union[UnparsedMetricInput, str]] = None
    denominator: Optional[Union[UnparsedMetricInput, str]] = None
    expr: Optional[Union[str, bool]] = None
    window: Optional[str] = None
    grain_to_date: Optional[str] = None  # str is really a TimeGranularity Enum
    metrics: Optional[List[Union[UnparsedMetricInput, str]]] = None


@dataclass
class UnparsedMetric(dbtClassMixin):
    name: str
    label: str
    type: str
    type_params: UnparsedMetricTypeParams
    description: str = ""
    filter: Optional[Union[str, List[str]]] = None
    # metadata: Optional[Unparsedetadata] = None # TODO
    meta: Dict[str, Any] = field(default_factory=dict)
    tags: List[str] = field(default_factory=list)
    config: Dict[str, Any] = field(default_factory=dict)

    @classmethod
    def validate(cls, data):
        super(UnparsedMetric, cls).validate(data)
        if "name" in data:
            errors = []
            if " " in data["name"]:
                errors.append("cannot contain spaces")
            # This handles failing queries due to too long metric names.
            # It only occurs in BigQuery and Snowflake (Postgres/Redshift truncate)
            if len(data["name"]) > 250:
                errors.append("cannot contain more than 250 characters")
            if not (re.match(r"^[A-Za-z]", data["name"])):
                errors.append("must begin with a letter")
            if not (re.match(r"[\w-]+$", data["name"])):
                errors.append("must contain only letters, numbers and underscores")

            if errors:
                raise ParsingError(
                    f"The metric name '{data['name']}' is invalid.  It {', '.join(e for e in errors)}"
                )


@dataclass
class UnparsedGroup(dbtClassMixin, Replaceable):
    name: str
    owner: Owner

    @classmethod
    def validate(cls, data):
        super(UnparsedGroup, cls).validate(data)
        if data["owner"].get("name") is None and data["owner"].get("email") is None:
            raise ValidationError("Group owner must have at least one of 'name' or 'email'.")


#
# semantic interfaces unparsed objects
#


@dataclass
class UnparsedEntity(dbtClassMixin):
    name: str
    type: str  # EntityType enum
    description: Optional[str] = None
    label: Optional[str] = None
    role: Optional[str] = None
    expr: Optional[str] = None


@dataclass
class UnparsedNonAdditiveDimension(dbtClassMixin):
    name: str
    window_choice: str  # AggregationType enum
    window_groupings: List[str] = field(default_factory=list)


@dataclass
class UnparsedMeasure(dbtClassMixin):
    name: str
    agg: str  # actually an enum
    description: Optional[str] = None
    label: Optional[str] = None
    expr: Optional[Union[str, bool, int]] = None
    agg_params: Optional[MeasureAggregationParameters] = None
    non_additive_dimension: Optional[UnparsedNonAdditiveDimension] = None
    agg_time_dimension: Optional[str] = None
    create_metric: bool = False


@dataclass
class UnparsedDimensionTypeParams(dbtClassMixin):
    time_granularity: str  # TimeGranularity enum
    validity_params: Optional[DimensionValidityParams] = None


@dataclass
class UnparsedDimension(dbtClassMixin):
    name: str
    type: str  # actually an enum
    description: Optional[str] = None
    label: Optional[str] = None
    is_partition: bool = False
    type_params: Optional[UnparsedDimensionTypeParams] = None
    expr: Optional[str] = None


@dataclass
class UnparsedSemanticModel(dbtClassMixin):
    name: str
    model: str  # looks like "ref(...)"
    config: Dict[str, Any] = field(default_factory=dict)
    description: Optional[str] = None
    label: Optional[str] = None
    defaults: Optional[Defaults] = None
    entities: List[UnparsedEntity] = field(default_factory=list)
    measures: List[UnparsedMeasure] = field(default_factory=list)
    dimensions: List[UnparsedDimension] = field(default_factory=list)
    primary_entity: Optional[str] = None


@dataclass
class UnparsedQueryParams(dbtClassMixin):
    metrics: List[str] = field(default_factory=list)
    group_by: List[str] = field(default_factory=list)
    where: Optional[Union[str, List[str]]] = None


@dataclass
class UnparsedExport(dbtClassMixin):
    """Configuration for writing query results to a table."""

    name: str
    config: Dict[str, Any] = field(default_factory=dict)


@dataclass
class UnparsedSavedQuery(dbtClassMixin):
    name: str
    query_params: UnparsedQueryParams
    description: Optional[str] = None
    label: Optional[str] = None
    exports: List[UnparsedExport] = field(default_factory=list)
    config: Dict[str, Any] = field(default_factory=dict)


def normalize_date(d: Optional[datetime.date]) -> Optional[datetime.datetime]:
    """Convert date to datetime (at midnight), and add local time zone if naive"""
    if d is None:
        return None

    # convert date to datetime
    dt = d if type(d) == datetime.datetime else datetime.datetime(d.year, d.month, d.day)

    if not dt.tzinfo:
        # date is naive, re-interpret as system time zone
        dt = dt.astimezone()

    return dt<|MERGE_RESOLUTION|>--- conflicted
+++ resolved
@@ -15,7 +15,6 @@
 )
 
 # trigger the PathEncoder
-<<<<<<< HEAD
 import dbt.common.helper_types  # noqa:F401
 from dbt.exceptions import ParsingError
 from dbt.common.exceptions import DbtInternalError, CompilationError
@@ -25,13 +24,6 @@
     ExtensibleDbtClassMixin,
     ValidationError,
 )
-from dbt_semantic_interfaces.type_enums.export_destination_type import ExportDestinationType
-=======
-import dbt.helper_types  # noqa:F401
-from dbt.exceptions import CompilationError, ParsingError, DbtInternalError
-
-from dbt.dataclass_schema import dbtClassMixin, StrEnum, ExtensibleDbtClassMixin, ValidationError
->>>>>>> ab90c777
 
 from dataclasses import dataclass, field
 from datetime import timedelta
