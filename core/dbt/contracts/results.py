--- conflicted
+++ resolved
@@ -10,319 +10,6 @@
     schema_version,
 )
 
-<<<<<<< HEAD
-    @classmethod
-    def __pre_deserialize__(cls, data):
-        data = super().__pre_deserialize__(data)
-        if "message" not in data:
-            data["message"] = None
-        if "failures" not in data:
-            data["failures"] = None
-        return data
-
-    def to_msg_dict(self):
-        msg_dict = {
-            "status": str(self.status),
-            "message": cast_to_str(self.message),
-            "thread": self.thread_id,
-            "execution_time": self.execution_time,
-            "num_failures": cast_to_int(self.failures),
-            "timing_info": [ti.to_msg_dict() for ti in self.timing],
-            "adapter_response": self.adapter_response,
-        }
-        return msg_dict
-
-
-@dataclass
-class NodeResult(BaseResult):
-    node: ResultNode
-
-
-@dataclass
-class RunResult(NodeResult):
-    agate_table: Optional[agate.Table] = field(
-        default=None, metadata={"serialize": lambda x: None, "deserialize": lambda x: None}
-    )
-
-    @property
-    def skipped(self):
-        return self.status == RunStatus.Skipped
-
-    @classmethod
-    def from_node(cls, node: ResultNode, status: RunStatus, message: Optional[str]):
-        thread_id = threading.current_thread().name
-        return RunResult(
-            status=status,
-            thread_id=thread_id,
-            execution_time=0,
-            timing=[],
-            message=message,
-            node=node,
-            adapter_response={},
-            failures=None,
-        )
-
-
-@dataclass
-class ExecutionResult(dbtClassMixin):
-    results: Sequence[BaseResult]
-    elapsed_time: float
-
-    def __len__(self):
-        return len(self.results)
-
-    def __iter__(self):
-        return iter(self.results)
-
-    def __getitem__(self, idx):
-        return self.results[idx]
-
-
-@dataclass
-class RunResultsMetadata(BaseArtifactMetadata):
-    dbt_schema_version: str = field(
-        default_factory=lambda: str(RunResultsArtifact.dbt_schema_version)
-    )
-
-
-@dataclass
-class RunResultOutput(BaseResult):
-    unique_id: str
-    compiled: Optional[bool]
-    compiled_code: Optional[str]
-    relation_name: Optional[str]
-
-
-def process_run_result(result: RunResult) -> RunResultOutput:
-    compiled = isinstance(result.node, CompiledNode)
-
-    return RunResultOutput(
-        unique_id=result.node.unique_id,
-        status=result.status,
-        timing=result.timing,
-        thread_id=result.thread_id,
-        execution_time=result.execution_time,
-        message=result.message,
-        adapter_response=result.adapter_response,
-        failures=result.failures,
-        compiled=result.node.compiled if compiled else None,  # type:ignore
-        compiled_code=result.node.compiled_code if compiled else None,  # type:ignore
-        relation_name=result.node.relation_name if compiled else None,  # type:ignore
-    )
-
-
-@dataclass
-class RunExecutionResult(
-    ExecutionResult,
-):
-    results: Sequence[RunResult]
-    args: Dict[str, Any] = field(default_factory=dict)
-    generated_at: datetime = field(default_factory=datetime.utcnow)
-
-    def write(self, path: str):
-        writable = RunResultsArtifact.from_execution_results(
-            results=self.results,
-            elapsed_time=self.elapsed_time,
-            generated_at=self.generated_at,
-            args=self.args,
-        )
-        writable.write(path)
-
-
-@dataclass
-@schema_version("run-results", 6)
-class RunResultsArtifact(ExecutionResult, ArtifactMixin):
-    results: Sequence[RunResultOutput]
-    args: Dict[str, Any] = field(default_factory=dict)
-
-    @classmethod
-    def from_execution_results(
-        cls,
-        results: Sequence[RunResult],
-        elapsed_time: float,
-        generated_at: datetime,
-        args: Dict,
-    ):
-        processed_results = [
-            process_run_result(result) for result in results if isinstance(result, RunResult)
-        ]
-        meta = RunResultsMetadata(
-            dbt_schema_version=str(cls.dbt_schema_version),
-            generated_at=generated_at,
-        )
-        return cls(metadata=meta, results=processed_results, elapsed_time=elapsed_time, args=args)
-
-    @classmethod
-    def compatible_previous_versions(cls) -> Iterable[Tuple[str, int]]:
-        return [
-            ("run-results", 4),
-            ("run-results", 5),
-        ]
-
-    @classmethod
-    def upgrade_schema_version(cls, data):
-        """This overrides the "upgrade_schema_version" call in VersionedSchema (via
-        ArtifactMixin) to modify the dictionary passed in from earlier versions of the run_results.
-        """
-        run_results_schema_version = get_artifact_schema_version(data)
-        # If less than the current version (v5), preprocess contents to match latest schema version
-        if run_results_schema_version <= 5:
-            # In v5, we added 'compiled' attributes to each result entry
-            # Going forward, dbt expects these to be populated
-            for result in data["results"]:
-                result["compiled"] = False
-                result["compiled_code"] = ""
-                result["relation_name"] = ""
-        return cls.from_dict(data)
-
-    def write(self, path: str):
-        write_json(path, self.to_dict(omit_none=False))
-
-
-# due to issues with typing.Union collapsing subclasses, this can't subclass
-# PartialResult
-
-
-@dataclass
-class SourceFreshnessResult(NodeResult):
-    node: SourceDefinition
-    status: FreshnessStatus
-    max_loaded_at: datetime
-    snapshotted_at: datetime
-    age: float
-
-    @property
-    def skipped(self):
-        return False
-
-
-class FreshnessErrorEnum(StrEnum):
-    runtime_error = "runtime error"
-
-
-@dataclass
-class SourceFreshnessRuntimeError(dbtClassMixin):
-    unique_id: str
-    error: Optional[Union[str, int]]
-    status: FreshnessErrorEnum
-
-
-@dataclass
-class SourceFreshnessOutput(dbtClassMixin):
-    unique_id: str
-    max_loaded_at: datetime
-    snapshotted_at: datetime
-    max_loaded_at_time_ago_in_s: float
-    status: FreshnessStatus
-    criteria: FreshnessThreshold
-    adapter_response: Dict[str, Any]
-    timing: List[TimingInfo]
-    thread_id: str
-    execution_time: float
-
-
-@dataclass
-class PartialSourceFreshnessResult(NodeResult):
-    status: FreshnessStatus
-
-    @property
-    def skipped(self):
-        return False
-
-
-FreshnessNodeResult = Union[PartialSourceFreshnessResult, SourceFreshnessResult]
-FreshnessNodeOutput = Union[SourceFreshnessRuntimeError, SourceFreshnessOutput]
-
-
-def process_freshness_result(result: FreshnessNodeResult) -> FreshnessNodeOutput:
-    unique_id = result.node.unique_id
-    if result.status == FreshnessStatus.RuntimeErr:
-        return SourceFreshnessRuntimeError(
-            unique_id=unique_id,
-            error=result.message,
-            status=FreshnessErrorEnum.runtime_error,
-        )
-
-    # we know that this must be a SourceFreshnessResult
-    if not isinstance(result, SourceFreshnessResult):
-        raise DbtInternalError(
-            "Got {} instead of a SourceFreshnessResult for a "
-            "non-error result in freshness execution!".format(type(result))
-        )
-    # if we're here, we must have a non-None freshness threshold
-    criteria = result.node.freshness
-    if criteria is None:
-        raise DbtInternalError(
-            "Somehow evaluated a freshness result for a source that has no freshness criteria!"
-        )
-    return SourceFreshnessOutput(
-        unique_id=unique_id,
-        max_loaded_at=result.max_loaded_at,
-        snapshotted_at=result.snapshotted_at,
-        max_loaded_at_time_ago_in_s=result.age,
-        status=result.status,
-        criteria=criteria,
-        adapter_response=result.adapter_response,
-        timing=result.timing,
-        thread_id=result.thread_id,
-        execution_time=result.execution_time,
-    )
-
-
-@dataclass
-class FreshnessMetadata(BaseArtifactMetadata):
-    dbt_schema_version: str = field(
-        default_factory=lambda: str(FreshnessExecutionResultArtifact.dbt_schema_version)
-    )
-
-
-@dataclass
-class FreshnessResult(ExecutionResult):
-    metadata: FreshnessMetadata
-    results: Sequence[Union[FreshnessNodeResult, BaseResult]]
-
-    @classmethod
-    def from_node_results(
-        cls,
-        results: List[Union[FreshnessNodeResult, BaseResult]],
-        elapsed_time: float,
-        generated_at: datetime,
-    ):
-        meta = FreshnessMetadata(generated_at=generated_at)
-        return cls(metadata=meta, results=results, elapsed_time=elapsed_time)
-
-    def write(self, path):
-        FreshnessExecutionResultArtifact.from_result(self).write(path)
-
-
-@dataclass
-@schema_version("sources", 3)
-class FreshnessExecutionResultArtifact(
-    ArtifactMixin,
-    VersionedSchema,
-):
-    metadata: FreshnessMetadata
-    results: Sequence[FreshnessNodeOutput]
-    elapsed_time: float
-
-    @classmethod
-    def from_result(cls, base: FreshnessResult):
-        processed = [
-            process_freshness_result(r) for r in base.results if isinstance(r, FreshnessNodeResult)
-        ]
-        return cls(
-            metadata=base.metadata,
-            results=processed,
-            elapsed_time=base.elapsed_time,
-        )
-
-
-Primitive = Union[bool, str, float, None]
-PrimitiveDict = Dict[str, Primitive]
-
-CatalogKey = NamedTuple(
-    "CatalogKey", [("database", Optional[str]), ("schema", str), ("name", str)]
-=======
 from dbt.artifacts.results import (
     NodeStatus,
     RunStatus,
@@ -334,7 +21,6 @@
     BaseResult,
     NodeResult,
     ExecutionResult,
->>>>>>> a1f78a8f
 )
 
 from dbt.artifacts.run import (
