from collections.abc import Mapping
from dataclasses import dataclass
from typing import (
    Optional,
    Dict,
)
from typing_extensions import Protocol

from dbt.dataclass_schema import dbtClassMixin, StrEnum

from dbt.contracts.util import Replaceable
<<<<<<< HEAD
from dbt.exceptions import CompilationException, DataclassNotDict
=======
from dbt.exceptions import CompilationError, DataclassNotDictError
>>>>>>> 3aeab737
from dbt.utils import deep_merge


class RelationType(StrEnum):
    Table = "table"
    View = "view"
    CTE = "cte"
    MaterializedView = "materializedview"
    External = "external"


class ComponentName(StrEnum):
    Database = "database"
    Schema = "schema"
    Identifier = "identifier"


class HasQuoting(Protocol):
    quoting: Dict[str, bool]


class FakeAPIObject(dbtClassMixin, Replaceable, Mapping):
    # override the mapping truthiness, len is always >1
    def __bool__(self):
        return True

    def __getitem__(self, key):
        try:
            return getattr(self, key)
        except AttributeError:
            raise KeyError(key) from None

    def __iter__(self):
<<<<<<< HEAD
        raise DataclassNotDict(self)

    def __len__(self):
        raise DataclassNotDict(self)
=======
        raise DataclassNotDictError(self)

    def __len__(self):
        raise DataclassNotDictError(self)
>>>>>>> 3aeab737

    def incorporate(self, **kwargs):
        value = self.to_dict(omit_none=True)
        value = deep_merge(value, kwargs)
        return self.from_dict(value)


@dataclass
class Policy(FakeAPIObject):
    database: bool = True
    schema: bool = True
    identifier: bool = True

    def get_part(self, key: ComponentName) -> bool:
        if key == ComponentName.Database:
            return self.database
        elif key == ComponentName.Schema:
            return self.schema
        elif key == ComponentName.Identifier:
            return self.identifier
        else:
            raise ValueError(
                "Got a key of {}, expected one of {}".format(key, list(ComponentName))
            )

    def replace_dict(self, dct: Dict[ComponentName, bool]):
        kwargs: Dict[str, bool] = {}
        for k, v in dct.items():
            kwargs[str(k)] = v
        return self.replace(**kwargs)


@dataclass
class Path(FakeAPIObject):
    database: Optional[str] = None
    schema: Optional[str] = None
    identifier: Optional[str] = None

    def __post_init__(self):
        # handle pesky jinja2.Undefined sneaking in here and messing up rende
        if not isinstance(self.database, (type(None), str)):
            raise CompilationError("Got an invalid path database: {}".format(self.database))
        if not isinstance(self.schema, (type(None), str)):
            raise CompilationError("Got an invalid path schema: {}".format(self.schema))
        if not isinstance(self.identifier, (type(None), str)):
            raise CompilationError("Got an invalid path identifier: {}".format(self.identifier))

    def get_lowered_part(self, key: ComponentName) -> Optional[str]:
        part = self.get_part(key)
        if part is not None:
            part = part.lower()
        return part

    def get_part(self, key: ComponentName) -> Optional[str]:
        if key == ComponentName.Database:
            return self.database
        elif key == ComponentName.Schema:
            return self.schema
        elif key == ComponentName.Identifier:
            return self.identifier
        else:
            raise ValueError(
                "Got a key of {}, expected one of {}".format(key, list(ComponentName))
            )

    def replace_dict(self, dct: Dict[ComponentName, str]):
        kwargs: Dict[str, str] = {}
        for k, v in dct.items():
            kwargs[str(k)] = v
        return self.replace(**kwargs)<|MERGE_RESOLUTION|>--- conflicted
+++ resolved
@@ -9,11 +9,7 @@
 from dbt.dataclass_schema import dbtClassMixin, StrEnum
 
 from dbt.contracts.util import Replaceable
-<<<<<<< HEAD
 from dbt.exceptions import CompilationException, DataclassNotDict
-=======
-from dbt.exceptions import CompilationError, DataclassNotDictError
->>>>>>> 3aeab737
 from dbt.utils import deep_merge
 
 
@@ -47,17 +43,10 @@
             raise KeyError(key) from None
 
     def __iter__(self):
-<<<<<<< HEAD
         raise DataclassNotDict(self)
 
     def __len__(self):
         raise DataclassNotDict(self)
-=======
-        raise DataclassNotDictError(self)
-
-    def __len__(self):
-        raise DataclassNotDictError(self)
->>>>>>> 3aeab737
 
     def incorporate(self, **kwargs):
         value = self.to_dict(omit_none=True)
