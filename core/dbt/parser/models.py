--- conflicted
+++ resolved
@@ -17,7 +17,6 @@
 from dbt.node_types import NodeType, ModelLanguage
 from dbt.parser.base import SimpleSQLParser
 from dbt.parser.search import FileBlock
-from dbt.clients.jinja import get_rendered
 import dbt.tracking as tracking
 from dbt import utils
 from dbt_extractor import ExtractionError, py_extract_from_source  # type: ignore
@@ -26,160 +25,6 @@
 import random
 from typing import Any, Dict, Iterator, List, Optional, Tuple, Union
 
-# New for Python models :p
-import ast
-from dbt.dataclass_schema import ValidationError
-from dbt.exceptions import ParsingException, validator_error_message, UndefinedMacroException
-
-<<<<<<< HEAD
-=======
-from .language_provider import PrqlProvider
-
->>>>>>> e0c32f42
-dbt_function_key_words = set(["ref", "source", "config", "get"])
-dbt_function_full_names = set(["dbt.ref", "dbt.source", "dbt.config", "dbt.config.get"])
-
-
-class PythonValidationVisitor(ast.NodeVisitor):
-    def __init__(self):
-        super().__init__()
-        self.dbt_errors = []
-        self.num_model_def = 0
-
-    def visit_FunctionDef(self, node: ast.FunctionDef) -> None:
-        if node.name == "model":
-            self.num_model_def += 1
-            if node.args.args and not node.args.args[0].arg == "dbt":
-                self.dbt_errors.append("'dbt' not provided for model as the first argument")
-            if len(node.args.args) != 2:
-                self.dbt_errors.append(
-                    "model function should have two args, `dbt` and a session to current warehouse"
-                )
-            # check we have a return and only one
-            if not isinstance(node.body[-1], ast.Return) or isinstance(
-                node.body[-1].value, ast.Tuple
-            ):
-                self.dbt_errors.append(
-                    "In current version, model function should return only one dataframe object"
-                )
-
-    def check_error(self, node):
-        if self.num_model_def != 1:
-            raise ParsingException("dbt only allow one model defined per python file", node=node)
-        if len(self.dbt_errors) != 0:
-            raise ParsingException("\n".join(self.dbt_errors), node=node)
-
-
-class PythonParseVisitor(ast.NodeVisitor):
-    def __init__(self, dbt_node):
-        super().__init__()
-
-        self.dbt_node = dbt_node
-        self.dbt_function_calls = []
-        self.packages = []
-
-    @classmethod
-    def _flatten_attr(cls, node):
-        if isinstance(node, ast.Attribute):
-            return str(cls._flatten_attr(node.value)) + "." + node.attr
-        elif isinstance(node, ast.Name):
-            return str(node.id)
-        else:
-            pass
-
-    def _safe_eval(self, node):
-        try:
-            return ast.literal_eval(node)
-        except (SyntaxError, ValueError, TypeError, MemoryError, RecursionError) as exc:
-            msg = validator_error_message(
-                f"Error when trying to literal_eval an arg to dbt.ref(), dbt.source(), dbt.config() or dbt.config.get() \n{exc}\n"
-                "https://docs.python.org/3/library/ast.html#ast.literal_eval\n"
-                "In dbt python model, `dbt.ref`, `dbt.source`, `dbt.config`, `dbt.config.get` function args only support Python literal structures"
-            )
-            raise ParsingException(msg, node=self.dbt_node) from exc
-
-    def _get_call_literals(self, node):
-        # List of literals
-        arg_literals = []
-        kwarg_literals = {}
-
-        # TODO : Make sure this throws (and that we catch it)
-        # for non-literal inputs
-        for arg in node.args:
-            rendered = self._safe_eval(arg)
-            arg_literals.append(rendered)
-
-        for keyword in node.keywords:
-            key = keyword.arg
-            rendered = self._safe_eval(keyword.value)
-            kwarg_literals[key] = rendered
-
-        return arg_literals, kwarg_literals
-
-    def visit_Call(self, node: ast.Call) -> None:
-        # check weather the current call could be a dbt function call
-        if isinstance(node.func, ast.Attribute) and node.func.attr in dbt_function_key_words:
-            func_name = self._flatten_attr(node.func)
-            # check weather the current call really is a dbt function call
-            if func_name in dbt_function_full_names:
-                # drop the dot-dbt prefix
-                func_name = func_name.split(".")[-1]
-                args, kwargs = self._get_call_literals(node)
-                self.dbt_function_calls.append((func_name, args, kwargs))
-
-        # no matter what happened above, we should keep visiting the rest of the tree
-        # visit args and kwargs to see if there's call in it
-        for obj in node.args + [kwarg.value for kwarg in node.keywords]:
-            if isinstance(obj, ast.Call):
-                self.visit_Call(obj)
-            # support dbt.ref in list args, kwargs
-            elif isinstance(obj, ast.List) or isinstance(obj, ast.Tuple):
-                for el in obj.elts:
-                    if isinstance(el, ast.Call):
-                        self.visit_Call(el)
-            # support dbt.ref in dict args, kwargs
-            elif isinstance(obj, ast.Dict):
-                for value in obj.values:
-                    if isinstance(value, ast.Call):
-                        self.visit_Call(value)
-        # visit node.func.value if we are at an call attr
-        if isinstance(node.func, ast.Attribute):
-            self.attribute_helper(node.func)
-
-    def attribute_helper(self, node: ast.Attribute) -> None:
-        while isinstance(node, ast.Attribute):
-            node = node.value  # type: ignore
-        if isinstance(node, ast.Call):
-            self.visit_Call(node)
-
-    def visit_Import(self, node: ast.Import) -> None:
-        for n in node.names:
-            self.packages.append(n.name.split(".")[0])
-
-    def visit_ImportFrom(self, node: ast.ImportFrom) -> None:
-        if node.module:
-            self.packages.append(node.module.split(".")[0])
-
-
-def merge_packages(original_packages_with_version, new_packages):
-    original_packages = [package.split("==")[0] for package in original_packages_with_version]
-    additional_packages = [package for package in new_packages if package not in original_packages]
-    return original_packages_with_version + list(set(additional_packages))
-
-
-def verify_python_model_code(node):
-    # TODO: add a test for this
-    try:
-        rendered_python = get_rendered(
-            node.raw_code,
-            {},
-            node,
-        )
-        if rendered_python != node.raw_code:
-            raise ParsingException("")
-    except (UndefinedMacroException, ParsingException):
-        raise ParsingException("No jinja in python model code is allowed", node=node)
-
 
 class ModelParser(SimpleSQLParser[ParsedModelNode]):
     def parse_from_dict(self, dct, validate=True) -> ParsedModelNode:
@@ -195,69 +40,16 @@
     def get_compiled_path(cls, block: FileBlock):
         return block.path.relative_path
 
-    def parse_python_model(self, node, config, context):
-        try:
-            tree = ast.parse(node.raw_code, filename=node.original_file_path)
-        except SyntaxError as exc:
-            msg = validator_error_message(exc)
-            raise ParsingException(f"{msg}\n{exc.text}", node=node) from exc
-
-        # We are doing a validator and a parser because visit_FunctionDef in parser
-        # would actually make the parser not doing the visit_Calls any more
-        dbtValidator = PythonValidationVisitor()
-        dbtValidator.visit(tree)
-        dbtValidator.check_error(node)
-
-        dbtParser = PythonParseVisitor(node)
-        dbtParser.visit(tree)
-        config_keys_used = []
-        for (func, args, kwargs) in dbtParser.dbt_function_calls:
-            if func == "get":
-                config_keys_used.append(args[0])
-                continue
-
-            context[func](*args, **kwargs)
-        if config_keys_used:
-            # this is being used in macro build_config_dict
-            context["config"](config_keys_used=config_keys_used)
-
     def render_update(self, node: ParsedModelNode, config: ContextConfig) -> None:
+        # TODO
+        if node.language != ModelLanguage.sql:
+            super().render_update(node, config)
+
+        # TODO move all the logic below into JinjaSQL provider
+
         self.manifest._parsing_info.static_analysis_path_count += 1
 
-        if node.language == ModelLanguage.python:
-            try:
-                verify_python_model_code(node)
-                context = self._context_for(node, config)
-                self.parse_python_model(node, config, context)
-                self.update_parsed_node_config(node, config, context=context)
-
-            except ValidationError as exc:
-                # we got a ValidationError - probably bad types in config()
-                msg = validator_error_message(exc)
-                raise ParsingException(msg, node=node) from exc
-            return
-
-        if node.language == ModelLanguage.prql:
-            provider = PrqlProvider()
-            try:
-                context = self._context_for(node, config)
-                references = provider.list_references(node.raw_code)
-                sql = provider.compile(node.raw_code, references)
-                # This is currently kinda a hack; I'm not happy about it.
-                #
-                # The original intention was to use the result of `.compile` and pass
-                # that to the Model. But currently the parsing seems extremely coupled
-                # to the `ModelParser` object. So possibly we should instead inherit
-                # from that, and there should be one of those for each language?
-                node.raw_code = sql
-                node.language = ModelLanguage.sql
-
-            except ValidationError as exc:
-                # we got a ValidationError - probably bad types in config()
-                msg = validator_error_message(exc)
-                raise ParsingException(msg, node=node) from exc
-
-        elif not flags.STATIC_PARSER:
+        if not flags.STATIC_PARSER:
             # jinja rendering
             super().render_update(node, config)
             fire_event(StaticParserCausedJinjaRendering(path=node.path))
