--- conflicted
+++ resolved
@@ -26,11 +26,7 @@
 )
 from dbt.events.functions import warn_or_error
 from dbt.events.types import UnusedTables
-<<<<<<< HEAD
-from dbt.exceptions import InternalException
-=======
 from dbt.exceptions import DbtInternalError
->>>>>>> 3aeab737
 from dbt.node_types import NodeType
 
 from dbt.parser.schemas import SchemaParser, ParserRef
@@ -154,11 +150,7 @@
         )
 
         if not isinstance(config, SourceConfig):
-<<<<<<< HEAD
-            raise InternalException(
-=======
             raise DbtInternalError(
->>>>>>> 3aeab737
                 f"Calculated a {type(config)} for a source, but expected a SourceConfig"
             )
 
