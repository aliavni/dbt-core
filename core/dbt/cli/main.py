import functools
from copy import copy
from dataclasses import dataclass
from typing import Callable, List, Optional, Union

import click
from click.exceptions import (
    Exit as ClickExit,
    BadOptionUsage,
    NoSuchOption,
    UsageError,
)

from dbt.cli import requires, params as p
from dbt.cli.exceptions import (
    DbtInternalException,
    DbtUsageException,
)
from dbt.contracts.graph.manifest import Manifest
from dbt.contracts.results import (
    CatalogArtifact,
    RunExecutionResult,
)
from dbt.events.base_types import EventMsg
from dbt.task.build import BuildTask
from dbt.task.clean import CleanTask
from dbt.task.clone import CloneTask
from dbt.task.compile import CompileTask
from dbt.task.debug import DebugTask
from dbt.task.deps import DepsTask
from dbt.task.freshness import FreshnessTask
from dbt.task.generate import GenerateTask
from dbt.task.init import InitTask
from dbt.task.list import ListTask
from dbt.task.retry import RetryTask
from dbt.task.run import RunTask
from dbt.task.run_operation import RunOperationTask
from dbt.task.seed import SeedTask
from dbt.task.serve import ServeTask
from dbt.task.show import ShowTask
from dbt.task.snapshot import SnapshotTask
from dbt.task.test import TestTask


@dataclass
class dbtRunnerResult:
    """Contains the result of an invocation of the dbtRunner"""

    success: bool

    exception: Optional[BaseException] = None
    result: Union[
        bool,  # debug
        CatalogArtifact,  # docs generate
        List[str],  # list/ls
        Manifest,  # parse
        None,  # clean, deps, init, source
        RunExecutionResult,  # build, compile, run, seed, snapshot, test, run-operation
    ] = None


# Programmatic invocation
class dbtRunner:
    def __init__(
        self,
        manifest: Optional[Manifest] = None,
        callbacks: Optional[List[Callable[[EventMsg], None]]] = None,
    ) -> None:
        self.manifest = manifest

        if callbacks is None:
            callbacks = []
        self.callbacks = callbacks

    def invoke(self, args: List[str], **kwargs) -> dbtRunnerResult:
        try:
            dbt_ctx = cli.make_context(cli.name, args)
            dbt_ctx.obj = {
                "manifest": self.manifest,
                "callbacks": self.callbacks,
            }

            for key, value in kwargs.items():
                dbt_ctx.params[key] = value
                # Hack to set parameter source to custom string
                dbt_ctx.set_parameter_source(key, "kwargs")  # type: ignore

            result, success = cli.invoke(dbt_ctx)
            return dbtRunnerResult(
                result=result,
                success=success,
            )
        except requires.ResultExit as e:
            return dbtRunnerResult(
                result=e.result,
                success=False,
            )
        except requires.ExceptionExit as e:
            return dbtRunnerResult(
                exception=e.exception,
                success=False,
            )
        except (BadOptionUsage, NoSuchOption, UsageError) as e:
            return dbtRunnerResult(
                exception=DbtUsageException(e.message),
                success=False,
            )
        except ClickExit as e:
            if e.exit_code == 0:
                return dbtRunnerResult(success=True)
            return dbtRunnerResult(
                exception=DbtInternalException(f"unhandled exit code {e.exit_code}"),
                success=False,
            )
        except BaseException as e:
            return dbtRunnerResult(
                exception=e,
                success=False,
            )


# approach from https://github.com/pallets/click/issues/108#issuecomment-280489786
def global_flags(func):
    @p.cache_selected_only
    @p.debug
    @p.deprecated_print
    @p.enable_legacy_logger
    @p.fail_fast
    @p.log_cache_events
    @p.log_file_max_bytes
    @p.log_format_file
    @p.log_level
    @p.log_level_file
    @p.log_path
    @p.macro_debugging
    @p.partial_parse
    @p.partial_parse_file_path
    @p.partial_parse_file_diff
    @p.populate_cache
    @p.print
    @p.printer_width
    @p.quiet
    @p.record_timing_info
    @p.send_anonymous_usage_stats
    @p.single_threaded
    @p.static_parser
    @p.use_colors
    @p.use_colors_file
    @p.use_experimental_parser
    @p.version
    @p.version_check
    @p.write_json
    @functools.wraps(func)
    def wrapper(*args, **kwargs):
        return func(*args, **kwargs)

    return wrapper


# dbt
@click.group(
    context_settings={"help_option_names": ["-h", "--help"]},
    invoke_without_command=True,
    no_args_is_help=True,
    epilog="Specify one of these sub-commands and you can find more help from there.",
)
@click.pass_context
@global_flags
@p.warn_error
@p.warn_error_options
<<<<<<< HEAD
@p.write_json
@p.record_execution
@p.execution_record_path
@p.compare_record
=======
@p.log_format
@p.show_resource_report
>>>>>>> 5488dfb9
def cli(ctx, **kwargs):
    """An ELT tool for managing your SQL transformations and data models.
    For more documentation on these commands, visit: docs.getdbt.com
    """


# dbt build
@cli.command("build")
@click.pass_context
@global_flags
@p.defer
@p.deprecated_defer
@p.exclude
@p.favor_state
@p.deprecated_favor_state
@p.full_refresh
@p.include_saved_query
@p.indirect_selection
@p.profile
@p.profiles_dir
@p.project_dir
@p.resource_type
@p.select
@p.selector
@p.show
@p.state
@p.defer_state
@p.deprecated_state
@p.store_failures
@p.target
@p.target_path
@p.threads
@p.vars
@requires.postflight
@requires.preflight
@requires.profile
@requires.project
@requires.runtime_config
@requires.manifest
def build(ctx, **kwargs):
    """Run all seeds, models, snapshots, and tests in DAG order"""
    task = BuildTask(
        ctx.obj["flags"],
        ctx.obj["runtime_config"],
        ctx.obj["manifest"],
    )

    results = task.run()
    success = task.interpret_results(results)
    return results, success


# dbt clean
@cli.command("clean")
@click.pass_context
@global_flags
@p.clean_project_files_only
@p.profile
@p.profiles_dir
@p.project_dir
@p.target
@p.target_path
@p.vars
@requires.postflight
@requires.preflight
@requires.unset_profile
@requires.project
def clean(ctx, **kwargs):
    """Delete all folders in the clean-targets list (usually the dbt_packages and target directories.)"""
    task = CleanTask(ctx.obj["flags"], ctx.obj["project"])

    results = task.run()
    success = task.interpret_results(results)
    return results, success


# dbt docs
@cli.group()
@click.pass_context
@global_flags
def docs(ctx, **kwargs):
    """Generate or serve the documentation website for your project"""


# dbt docs generate
@docs.command("generate")
@click.pass_context
@global_flags
@p.compile_docs
@p.defer
@p.deprecated_defer
@p.exclude
@p.favor_state
@p.deprecated_favor_state
@p.profile
@p.profiles_dir
@p.project_dir
@p.select
@p.selector
@p.empty_catalog
@p.static
@p.state
@p.defer_state
@p.deprecated_state
@p.target
@p.target_path
@p.threads
@p.vars
@requires.postflight
@requires.preflight
@requires.profile
@requires.project
@requires.runtime_config
@requires.manifest(write=False)
def docs_generate(ctx, **kwargs):
    """Generate the documentation website for your project"""
    task = GenerateTask(
        ctx.obj["flags"],
        ctx.obj["runtime_config"],
        ctx.obj["manifest"],
    )

    results = task.run()
    success = task.interpret_results(results)
    return results, success


# dbt docs serve
@docs.command("serve")
@click.pass_context
@global_flags
@p.browser
@p.port
@p.profile
@p.profiles_dir
@p.project_dir
@p.target
@p.target_path
@p.vars
@requires.postflight
@requires.preflight
@requires.profile
@requires.project
@requires.runtime_config
def docs_serve(ctx, **kwargs):
    """Serve the documentation website for your project"""
    task = ServeTask(
        ctx.obj["flags"],
        ctx.obj["runtime_config"],
    )

    results = task.run()
    success = task.interpret_results(results)
    return results, success


# dbt compile
@cli.command("compile")
@click.pass_context
@global_flags
@p.defer
@p.deprecated_defer
@p.exclude
@p.favor_state
@p.deprecated_favor_state
@p.full_refresh
@p.show_output_format
@p.indirect_selection
@p.introspect
@p.profile
@p.profiles_dir
@p.project_dir
@p.empty
@p.select
@p.selector
@p.inline
@p.state
@p.defer_state
@p.deprecated_state
@p.compile_inject_ephemeral_ctes
@p.target
@p.target_path
@p.threads
@p.vars
@requires.postflight
@requires.preflight
@requires.profile
@requires.project
@requires.runtime_config
@requires.manifest
def compile(ctx, **kwargs):
    """Generates executable SQL from source, model, test, and analysis files. Compiled SQL files are written to the
    target/ directory."""
    task = CompileTask(
        ctx.obj["flags"],
        ctx.obj["runtime_config"],
        ctx.obj["manifest"],
    )

    results = task.run()
    success = task.interpret_results(results)
    return results, success


# dbt show
@cli.command("show")
@click.pass_context
@global_flags
@p.defer
@p.deprecated_defer
@p.exclude
@p.favor_state
@p.deprecated_favor_state
@p.full_refresh
@p.show_output_format
@p.show_limit
@p.indirect_selection
@p.introspect
@p.profile
@p.profiles_dir
@p.project_dir
@p.select
@p.selector
@p.inline
@p.state
@p.defer_state
@p.deprecated_state
@p.target
@p.target_path
@p.threads
@p.vars
@requires.postflight
@requires.preflight
@requires.profile
@requires.project
@requires.runtime_config
@requires.manifest
def show(ctx, **kwargs):
    """Generates executable SQL for a named resource or inline query, runs that SQL, and returns a preview of the
    results. Does not materialize anything to the warehouse."""
    task = ShowTask(
        ctx.obj["flags"],
        ctx.obj["runtime_config"],
        ctx.obj["manifest"],
    )

    results = task.run()
    success = task.interpret_results(results)
    return results, success


# dbt debug
@cli.command("debug")
@click.pass_context
@global_flags
@p.debug_connection
@p.config_dir
@p.profile
@p.profiles_dir_exists_false
@p.project_dir
@p.target
@p.vars
@requires.postflight
@requires.preflight
def debug(ctx, **kwargs):
    """Show information on the current dbt environment and check dependencies, then test the database connection. Not to be confused with the --debug option which increases verbosity."""

    task = DebugTask(
        ctx.obj["flags"],
        None,
    )

    results = task.run()
    success = task.interpret_results(results)
    return results, success


# dbt deps
@cli.command("deps")
@click.pass_context
@global_flags
@p.profile
@p.profiles_dir_exists_false
@p.project_dir
@p.target
@p.vars
@p.source
@p.dry_run
@p.lock
@p.upgrade
@p.add_package
@requires.postflight
@requires.preflight
@requires.unset_profile
@requires.project
def deps(ctx, **kwargs):
    """Install dbt packages specified.
    In the following case, a new `package-lock.yml` will be generated and the packages are installed:
    - user updated the packages.yml
    - user specify the flag --update, which means for packages that are specified as a
      range, dbt-core will try to install the newer version
    Otherwise, deps will use `package-lock.yml` as source of truth to install packages.

    There is a way to add new packages by providing an `--add-package` flag to deps command
    which will allow user to specify a package they want to add in the format of packagename@version.
    """
    flags = ctx.obj["flags"]
    if flags.ADD_PACKAGE:
        if not flags.ADD_PACKAGE["version"] and flags.SOURCE != "local":
            raise BadOptionUsage(
                message=f"Version is required in --add-package when a package when source is {flags.SOURCE}",
                option_name="--add-package",
            )
    else:
        if flags.DRY_RUN:
            raise BadOptionUsage(
                message="Invalid flag `--dry-run` when not using `--add-package`.",
                option_name="--dry-run",
            )
    task = DepsTask(flags, ctx.obj["project"])
    results = task.run()
    success = task.interpret_results(results)
    return results, success


# dbt init
@cli.command("init")
@click.pass_context
@global_flags
# for backwards compatibility, accept 'project_name' as an optional positional argument
@click.argument("project_name", required=False)
@p.profile
@p.profiles_dir_exists_false
@p.project_dir
@p.skip_profile_setup
@p.target
@p.vars
@requires.postflight
@requires.preflight
def init(ctx, **kwargs):
    """Initialize a new dbt project."""
    task = InitTask(ctx.obj["flags"], None)

    results = task.run()
    success = task.interpret_results(results)
    return results, success


# dbt list
@cli.command("list")
@click.pass_context
@global_flags
@p.exclude
@p.indirect_selection
@p.models
@p.output
@p.output_keys
@p.profile
@p.profiles_dir
@p.project_dir
@p.resource_type
@p.raw_select
@p.selector
@p.state
@p.defer_state
@p.deprecated_state
@p.target
@p.target_path
@p.vars
@requires.postflight
@requires.preflight
@requires.profile
@requires.project
@requires.runtime_config
@requires.manifest
def list(ctx, **kwargs):
    """List the resources in your project"""
    task = ListTask(
        ctx.obj["flags"],
        ctx.obj["runtime_config"],
        ctx.obj["manifest"],
    )

    results = task.run()
    success = task.interpret_results(results)
    return results, success


# Alias "list" to "ls"
ls = copy(cli.commands["list"])
ls.hidden = True
cli.add_command(ls, "ls")


# dbt parse
@cli.command("parse")
@click.pass_context
@global_flags
@p.profile
@p.profiles_dir
@p.project_dir
@p.target
@p.target_path
@p.threads
@p.vars
@requires.postflight
@requires.preflight
@requires.profile
@requires.project
@requires.runtime_config
@requires.manifest(write_perf_info=True)
def parse(ctx, **kwargs):
    """Parses the project and provides information on performance"""
    # manifest generation and writing happens in @requires.manifest
    return ctx.obj["manifest"], True


# dbt run
@cli.command("run")
@click.pass_context
@global_flags
@p.defer
@p.deprecated_defer
@p.favor_state
@p.deprecated_favor_state
@p.exclude
@p.full_refresh
@p.profile
@p.profiles_dir
@p.project_dir
@p.empty
@p.select
@p.selector
@p.state
@p.defer_state
@p.deprecated_state
@p.target
@p.target_path
@p.threads
@p.vars
@requires.postflight
@requires.preflight
@requires.profile
@requires.project
@requires.runtime_config
@requires.manifest
def run(ctx, **kwargs):
    """Compile SQL and execute against the current target database."""
    task = RunTask(
        ctx.obj["flags"],
        ctx.obj["runtime_config"],
        ctx.obj["manifest"],
    )

    results = task.run()
    success = task.interpret_results(results)
    return results, success


# dbt retry
@cli.command("retry")
@click.pass_context
@global_flags
@p.project_dir
@p.profiles_dir
@p.vars
@p.profile
@p.target
@p.state
@p.threads
@requires.postflight
@requires.preflight
@requires.profile
@requires.project
@requires.runtime_config
@requires.manifest
def retry(ctx, **kwargs):
    """Retry the nodes that failed in the previous run."""
    task = RetryTask(
        ctx.obj["flags"],
        ctx.obj["runtime_config"],
        ctx.obj["manifest"],
    )

    results = task.run()
    success = task.interpret_results(results)
    return results, success


# dbt clone
@cli.command("clone")
@click.pass_context
@global_flags
@p.defer_state
@p.exclude
@p.full_refresh
@p.profile
@p.profiles_dir
@p.project_dir
@p.resource_type
@p.select
@p.selector
@p.state  # required
@p.target
@p.target_path
@p.threads
@p.vars
@requires.preflight
@requires.profile
@requires.project
@requires.runtime_config
@requires.manifest
@requires.postflight
def clone(ctx, **kwargs):
    """Create clones of selected nodes based on their location in the manifest provided to --state."""
    task = CloneTask(
        ctx.obj["flags"],
        ctx.obj["runtime_config"],
        ctx.obj["manifest"],
    )

    results = task.run()
    success = task.interpret_results(results)
    return results, success


# dbt run operation
@cli.command("run-operation")
@click.pass_context
@global_flags
@click.argument("macro")
@p.args
@p.profile
@p.profiles_dir
@p.project_dir
@p.target
@p.target_path
@p.threads
@p.vars
@requires.postflight
@requires.preflight
@requires.profile
@requires.project
@requires.runtime_config
@requires.manifest
def run_operation(ctx, **kwargs):
    """Run the named macro with any supplied arguments."""
    task = RunOperationTask(
        ctx.obj["flags"],
        ctx.obj["runtime_config"],
        ctx.obj["manifest"],
    )

    results = task.run()
    success = task.interpret_results(results)
    return results, success


# dbt seed
@cli.command("seed")
@click.pass_context
@global_flags
@p.exclude
@p.full_refresh
@p.profile
@p.profiles_dir
@p.project_dir
@p.select
@p.selector
@p.show
@p.state
@p.defer_state
@p.deprecated_state
@p.target
@p.target_path
@p.threads
@p.vars
@requires.postflight
@requires.preflight
@requires.profile
@requires.project
@requires.runtime_config
@requires.manifest
def seed(ctx, **kwargs):
    """Load data from csv files into your data warehouse."""
    task = SeedTask(
        ctx.obj["flags"],
        ctx.obj["runtime_config"],
        ctx.obj["manifest"],
    )
    results = task.run()
    success = task.interpret_results(results)
    return results, success


# dbt snapshot
@cli.command("snapshot")
@click.pass_context
@global_flags
@p.defer
@p.deprecated_defer
@p.exclude
@p.favor_state
@p.deprecated_favor_state
@p.profile
@p.profiles_dir
@p.project_dir
@p.select
@p.selector
@p.state
@p.defer_state
@p.deprecated_state
@p.target
@p.target_path
@p.threads
@p.vars
@requires.postflight
@requires.preflight
@requires.profile
@requires.project
@requires.runtime_config
@requires.manifest
def snapshot(ctx, **kwargs):
    """Execute snapshots defined in your project"""
    task = SnapshotTask(
        ctx.obj["flags"],
        ctx.obj["runtime_config"],
        ctx.obj["manifest"],
    )

    results = task.run()
    success = task.interpret_results(results)
    return results, success


# dbt source
@cli.group()
@click.pass_context
@global_flags
def source(ctx, **kwargs):
    """Manage your project's sources"""


# dbt source freshness
@source.command("freshness")
@click.pass_context
@global_flags
@p.exclude
@p.output_path  # TODO: Is this ok to re-use?  We have three different output params, how much can we consolidate?
@p.profile
@p.profiles_dir
@p.project_dir
@p.select
@p.selector
@p.state
@p.defer_state
@p.deprecated_state
@p.target
@p.target_path
@p.threads
@p.vars
@requires.postflight
@requires.preflight
@requires.profile
@requires.project
@requires.runtime_config
@requires.manifest
def freshness(ctx, **kwargs):
    """check the current freshness of the project's sources"""
    task = FreshnessTask(
        ctx.obj["flags"],
        ctx.obj["runtime_config"],
        ctx.obj["manifest"],
    )

    results = task.run()
    success = task.interpret_results(results)
    return results, success


# Alias "source freshness" to "snapshot-freshness"
snapshot_freshness = copy(cli.commands["source"].commands["freshness"])  # type: ignore
snapshot_freshness.hidden = True
cli.commands["source"].add_command(snapshot_freshness, "snapshot-freshness")  # type: ignore


# dbt test
@cli.command("test")
@click.pass_context
@global_flags
@p.defer
@p.deprecated_defer
@p.exclude
@p.favor_state
@p.deprecated_favor_state
@p.indirect_selection
@p.profile
@p.profiles_dir
@p.project_dir
@p.select
@p.selector
@p.state
@p.defer_state
@p.deprecated_state
@p.store_failures
@p.target
@p.target_path
@p.threads
@p.vars
@requires.postflight
@requires.preflight
@requires.profile
@requires.project
@requires.runtime_config
@requires.manifest
def test(ctx, **kwargs):
    """Runs tests on data in deployed models. Run this after `dbt run`"""
    task = TestTask(
        ctx.obj["flags"],
        ctx.obj["runtime_config"],
        ctx.obj["manifest"],
    )

    results = task.run()
    success = task.interpret_results(results)
    return results, success


# Support running as a module
if __name__ == "__main__":
    cli()<|MERGE_RESOLUTION|>--- conflicted
+++ resolved
@@ -168,15 +168,11 @@
 @global_flags
 @p.warn_error
 @p.warn_error_options
-<<<<<<< HEAD
-@p.write_json
 @p.record_execution
 @p.execution_record_path
 @p.compare_record
-=======
 @p.log_format
 @p.show_resource_report
->>>>>>> 5488dfb9
 def cli(ctx, **kwargs):
     """An ELT tool for managing your SQL transformations and data models.
     For more documentation on these commands, visit: docs.getdbt.com
