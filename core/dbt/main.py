from typing import List

from dbt.logger import log_cache_events, log_manager

import argparse
import os.path
import sys
import traceback
import warnings
from contextlib import contextmanager
from pathlib import Path

import dbt.version
from dbt.events.functions import fire_event, setup_event_logger, LOG_VERSION
from dbt.events.types import (
    MainEncounteredError,
    MainKeyboardInterrupt,
    MainReportVersion,
    MainReportArgs,
    MainTrackingUserState,
    MainStackTrace,
)
import dbt.flags as flags
import dbt.task.build as build_task
import dbt.task.clean as clean_task
import dbt.task.compile as compile_task
import dbt.task.debug as debug_task
import dbt.task.deps as deps_task
import dbt.task.freshness as freshness_task
import dbt.task.generate as generate_task
import dbt.task.init as init_task
import dbt.task.list as list_task
import dbt.task.run as run_task
import dbt.task.run_operation as run_operation_task
import dbt.task.seed as seed_task
import dbt.task.serve as serve_task
import dbt.task.snapshot as snapshot_task
import dbt.task.test as test_task
from dbt.profiler import profiler
from dbt.adapters.factory import reset_adapters, cleanup_connections

import dbt.tracking

from dbt.utils import ExitCodes, args_to_dict
from dbt.config.profile import read_user_config
from dbt.exceptions import Exception as dbtException, DbtInternalError


class DBTVersion(argparse.Action):
    """This is very similar to the built-in argparse._Version action,
    except it just calls dbt.version.get_version_information().
    """

    def __init__(
        self,
        option_strings,
        version=None,
        dest=argparse.SUPPRESS,
        default=argparse.SUPPRESS,
        help="show program's version number and exit",
    ):
        super().__init__(
            option_strings=option_strings, dest=dest, default=default, nargs=0, help=help
        )

    def __call__(self, parser, namespace, values, option_string=None):
        formatter = argparse.RawTextHelpFormatter(prog=parser.prog)
        formatter.add_text(dbt.version.get_version_information())
        parser.exit(message=formatter.format_help())


class DBTArgumentParser(argparse.ArgumentParser):
    def __init__(self, *args, **kwargs):
        super().__init__(*args, **kwargs)
        self.register("action", "dbtversion", DBTVersion)

    def add_optional_argument_inverse(
        self,
        name,
        *,
        enable_help=None,
        disable_help=None,
        dest=None,
        no_name=None,
        default=None,
    ):
        mutex_group = self.add_mutually_exclusive_group()
        if not name.startswith("--"):
            raise DbtInternalError(
                'cannot handle optional argument without "--" prefix: ' f'got "{name}"'
            )
        if dest is None:
            dest_name = name[2:].replace("-", "_")
        else:
            dest_name = dest

        if no_name is None:
            no_name = f"--no-{name[2:]}"

        mutex_group.add_argument(
            name,
            action="store_const",
            const=True,
            dest=dest_name,
            default=default,
            help=enable_help,
        )

        mutex_group.add_argument(
            f"--no-{name[2:]}",
            action="store_const",
            const=False,
            dest=dest_name,
            default=default,
            help=disable_help,
        )

        return mutex_group


def main(args=None):
    # Logbook warnings are ignored so we don't have to fork logbook to support python 3.10.
    # This _only_ works for regular cli invocations.
    warnings.filterwarnings("ignore", category=DeprecationWarning, module="logbook")
    if args is None:
        args = sys.argv[1:]
    with log_manager.applicationbound():
        try:
            results, succeeded = handle_and_check(args)
            if succeeded:
                exit_code = ExitCodes.Success.value
            else:
                exit_code = ExitCodes.ModelError.value

        except KeyboardInterrupt:
            # if the logger isn't configured yet, it will use the default logger
            fire_event(MainKeyboardInterrupt())
            exit_code = ExitCodes.UnhandledError.value

        # This can be thrown by eg. argparse
        except SystemExit as e:
            exit_code = e.code

        except BaseException as e:
            fire_event(MainEncounteredError(exc=str(e)))
            if not isinstance(e, dbtException):
                fire_event(MainStackTrace(stack_trace=traceback.format_exc()))
            exit_code = ExitCodes.UnhandledError.value

    sys.exit(exit_code)


# here for backwards compatibility
def handle(args):
    res, success = handle_and_check(args)
    return res


@contextmanager
def adapter_management():
    reset_adapters()
    try:
        yield
    finally:
        cleanup_connections()


def handle_and_check(args):
    with log_manager.applicationbound():
        parsed = parse_args(args)

        # Set flags from args, user config, and env vars
        user_config = read_user_config(flags.PROFILES_DIR)  # This is read again later
        flags.set_from_args(parsed, user_config)
        dbt.tracking.initialize_from_flags(flags.ANONYMOUS_USAGE_STATS, flags.PROFILES_DIR)
        # Set log_format from flags
        parsed.cls.set_log_format()

        # we've parsed the args and set the flags - we can now decide if we're debug or not
        if flags.DEBUG:
            log_manager.set_debug()

        profiler_enabled = False

        if parsed.record_timing_info:
            profiler_enabled = True

        with profiler(enable=profiler_enabled, outfile=parsed.record_timing_info):

            with adapter_management():

                task, res = run_from_args(parsed)
                success = task.interpret_results(res)

            return res, success


def run_from_args(parsed):
    log_cache_events(getattr(parsed, "log_cache_events", False))

    # this will convert DbtConfigErrors into DbtRuntimeError
    # task could be any one of the task objects
    task = parsed.cls.from_args(args=parsed)

    # Set up logging
    log_path = None
    if task.config is not None:
        log_path = getattr(task.config, "log_path", None)
    log_manager.set_path(log_path)
<<<<<<< HEAD
    # WHY WE SET DEBUG TO BE TRUE HERE previously?
    setup_event_logger(log_path or "logs", "json", False, False)
=======
    setup_event_logger(log_path or "logs")
>>>>>>> c65ba11a

    # For the ListTask, filter out system report logs to allow piping ls output to jq, etc
    if not list_task.ListTask == parsed.cls:
        fire_event(MainReportVersion(version=str(dbt.version.installed), log_version=LOG_VERSION))
        fire_event(MainReportArgs(args=args_to_dict(parsed)))

        if dbt.tracking.active_user is not None:  # mypy appeasement, always true
            fire_event(MainTrackingUserState(user_state=dbt.tracking.active_user.state()))

    results = None
    # this has been updated with project_id and adapter info removed, these will be added to new cli work
    # being tracked at #6097 and #6098
    with dbt.tracking.track_run(parsed.which):
        results = task.run()
    return task, results


def _build_base_subparser():
    base_subparser = argparse.ArgumentParser(add_help=False)

    base_subparser.add_argument(
        "--project-dir",
        default=None,
        type=str,
        help="""
        Which directory to look in for the dbt_project.yml file.
        Default is the current working directory and its parents.
        """,
    )

    base_subparser.add_argument(
        "--profiles-dir",
        default=None,
        dest="sub_profiles_dir",  # Main cli arg precedes subcommand
        type=str,
        help="""
        Which directory to look in for the profiles.yml file. If not set, dbt will look in the current working directory first, then HOME/.dbt/
        """,
    )

    base_subparser.add_argument(
        "--profile",
        required=False,
        type=str,
        help="""
        Which profile to load. Overrides setting in dbt_project.yml.
        """,
    )

    base_subparser.add_argument(
        "-t",
        "--target",
        default=None,
        type=str,
        help="""
        Which target to load for the given profile
        """,
    )

    base_subparser.add_argument(
        "--vars",
        type=str,
        default="{}",
        help="""
        Supply variables to the project. This argument overrides variables
        defined in your dbt_project.yml file. This argument should be a YAML
        string, eg. '{my_variable: my_value}'
        """,
    )

    # if set, log all cache events. This is extremely verbose!
    base_subparser.add_argument(
        "--log-cache-events",
        action="store_true",
        help=argparse.SUPPRESS,
    )

    base_subparser.set_defaults(defer=None, state=None)
    return base_subparser


def _build_docs_subparser(subparsers, base_subparser):
    docs_sub = subparsers.add_parser(
        "docs",
        help="""
        Generate or serve the documentation website for your project.
        """,
    )
    return docs_sub


def _build_source_subparser(subparsers, base_subparser):
    source_sub = subparsers.add_parser(
        "source",
        help="""
        Manage your project's sources
        """,
    )
    return source_sub


def _build_init_subparser(subparsers, base_subparser):
    sub = subparsers.add_parser(
        "init",
        parents=[base_subparser],
        help="""
        Initialize a new DBT project.
        """,
    )
    sub.add_argument(
        "project_name",
        nargs="?",
        help="""
        Name of the new DBT project.
        """,
    )
    sub.add_argument(
        "-s",
        "--skip-profile-setup",
        dest="skip_profile_setup",
        action="store_true",
        help="""
        Skip interactive profile setup.
        """,
    )
    sub.set_defaults(cls=init_task.InitTask, which="init", rpc_method=None)
    return sub


def _build_build_subparser(subparsers, base_subparser):
    sub = subparsers.add_parser(
        "build",
        parents=[base_subparser],
        help="""
        Run all Seeds, Models, Snapshots, and tests in DAG order
        """,
    )
    sub.set_defaults(cls=build_task.BuildTask, which="build", rpc_method="build")
    sub.add_argument(
        "-x",
        "--fail-fast",
        dest="sub_fail_fast",
        action="store_true",
        help="""
        Stop execution upon a first failure.
        """,
    )
    sub.add_argument(
        "--store-failures",
        action="store_true",
        help="""
        Store test results (failing rows) in the database
        """,
    )
    sub.add_argument(
        "--indirect-selection",
        choices=["eager", "cautious", "buildable"],
        default="eager",
        dest="indirect_selection",
        help="""
            Select all tests that are adjacent to selected resources,
            even if they those resources have been explicitly selected.
        """,
    )

    resource_values: List[str] = [str(s) for s in build_task.BuildTask.ALL_RESOURCE_VALUES] + [
        "all"
    ]
    sub.add_argument(
        "--resource-type",
        choices=resource_values,
        action="append",
        default=[],
        dest="resource_types",
    )
    # explicity don't support --models
    sub.add_argument(
        "-s",
        "--select",
        dest="select",
        nargs="+",
        help="""
            Specify the nodes to include.
        """,
    )
    _add_common_selector_arguments(sub)
    return sub


def _build_clean_subparser(subparsers, base_subparser):
    sub = subparsers.add_parser(
        "clean",
        parents=[base_subparser],
        help="""
        Delete all folders in the clean-targets list
        (usually the dbt_packages and target directories.)
        """,
    )
    sub.set_defaults(cls=clean_task.CleanTask, which="clean", rpc_method=None)
    return sub


def _build_debug_subparser(subparsers, base_subparser):
    sub = subparsers.add_parser(
        "debug",
        parents=[base_subparser],
        help="""
        Show some helpful information about dbt for debugging.

        Not to be confused with the --debug option which increases verbosity.
        """,
    )
    sub.add_argument(
        "--config-dir",
        action="store_true",
        help="""
        If specified, DBT will show path information for this project
        """,
    )
    _add_version_check(sub)
    sub.set_defaults(cls=debug_task.DebugTask, which="debug", rpc_method=None)
    return sub


def _build_deps_subparser(subparsers, base_subparser):
    sub = subparsers.add_parser(
        "deps",
        parents=[base_subparser],
        help="""
        Pull the most recent version of the dependencies listed in packages.yml
        """,
    )
    sub.set_defaults(cls=deps_task.DepsTask, which="deps", rpc_method="deps")
    return sub


def _build_snapshot_subparser(subparsers, base_subparser):
    sub = subparsers.add_parser(
        "snapshot",
        parents=[base_subparser],
        help="""
        Execute snapshots defined in your project
        """,
    )
    sub.add_argument(
        "--threads",
        type=int,
        required=False,
        help="""
        Specify number of threads to use while snapshotting tables.
        Overrides settings in profiles.yml.
        """,
    )
    sub.set_defaults(cls=snapshot_task.SnapshotTask, which="snapshot", rpc_method="snapshot")
    return sub


def _add_defer_arguments(*subparsers):
    for sub in subparsers:
        sub.add_optional_argument_inverse(
            "--defer",
            enable_help="""
            If set, defer to the state variable for resolving unselected nodes.
            """,
            disable_help="""
            If set, do not defer to the state variable for resolving unselected
            nodes.
            """,
            default=flags.DEFER_MODE,
        )
        sub.add_optional_argument_inverse(
            "--favor-state",
            enable_help="""
            If set, defer to the state variable for resolving unselected nodes, even if node exist as a database object in the current environment.
            """,
            disable_help="""
            If defer is set, expect standard defer behaviour.
            """,
            default=flags.FAVOR_STATE_MODE,
        )


def _add_favor_state_arguments(*subparsers):
    for sub in subparsers:
        sub.add_optional_argument_inverse(
            "--favor-state",
            enable_help="""
            If set, defer to the state variable for resolving unselected nodes, even if node exist as a database object in the current environment.
            """,
            disable_help="""
            If defer is set, expect standard defer behaviour.
            """,
            default=flags.FAVOR_STATE_MODE,
        )


def _build_run_subparser(subparsers, base_subparser):
    run_sub = subparsers.add_parser(
        "run",
        parents=[base_subparser],
        help="""
        Compile SQL and execute against the current target database.
        """,
    )
    run_sub.add_argument(
        "-x",
        "--fail-fast",
        dest="sub_fail_fast",
        action="store_true",
        help="""
        Stop execution upon a first failure.
        """,
    )

    run_sub.set_defaults(cls=run_task.RunTask, which="run", rpc_method="run")
    return run_sub


def _build_compile_subparser(subparsers, base_subparser):
    sub = subparsers.add_parser(
        "compile",
        parents=[base_subparser],
        help="""
        Generates executable SQL from source, model, test, and analysis files.
        Compiled SQL files are written to the target/ directory.
        """,
    )
    sub.set_defaults(cls=compile_task.CompileTask, which="compile", rpc_method="compile")
    sub.add_argument("--parse-only", action="store_true")
    return sub


def _build_parse_subparser(subparsers, base_subparser):
    sub = subparsers.add_parser(
        "parse",
        parents=[base_subparser],
        help="""
        Parses the project and provides information on performance
        """,
    )
    # NOTE: changing this cls to None is breaking, but this file should go
    # away once merging the click work
    sub.set_defaults(cls=None, which="parse", rpc_method="parse")
    sub.add_argument("--write-manifest", action="store_true")
    sub.add_argument("--compile", action="store_true")
    return sub


def _build_docs_generate_subparser(subparsers, base_subparser):
    # it might look like docs_sub is the correct parents entry, but that
    # will cause weird errors about 'conflicting option strings'.
    generate_sub = subparsers.add_parser("generate", parents=[base_subparser])
    generate_sub.set_defaults(
        cls=generate_task.GenerateTask, which="generate", rpc_method="docs.generate"
    )
    generate_sub.add_argument(
        "--no-compile",
        action="store_false",
        dest="compile",
        help="""
        Do not run "dbt compile" as part of docs generation
        """,
    )
    _add_defer_arguments(generate_sub)
    return generate_sub


def _add_common_selector_arguments(sub):
    sub.add_argument(
        "--exclude",
        required=False,
        nargs="+",
        help="""
            Specify the models to exclude.
        """,
    )
    sub.add_argument(
        "--selector",
        dest="selector_name",
        metavar="SELECTOR_NAME",
        help="""
        The selector name to use, as defined in selectors.yml
        """,
    )
    sub.add_argument(
        "--state",
        help="""
        If set, use the given directory as the source for json files to
        compare with this project.
        """,
        type=Path,
        default=flags.ARTIFACT_STATE_PATH,
    )


def _add_selection_arguments(*subparsers):
    for sub in subparsers:
        sub.add_argument(
            "-m",
            "--models",
            dest="select",
            nargs="+",
            help="""
                Specify the nodes to include.
            """,
        )
        sub.add_argument(
            "-s",
            "--select",
            dest="select",
            nargs="+",
            help="""
                Specify the nodes to include.
            """,
        )
        _add_common_selector_arguments(sub)


def _add_table_mutability_arguments(*subparsers):
    for sub in subparsers:
        sub.add_argument(
            "--full-refresh",
            "-f",
            action="store_true",
            help="""
            If specified, dbt will drop incremental models and
            fully-recalculate the incremental table from the model definition.
            """,
        )


def _add_version_check(sub):
    sub.add_argument(
        "--no-version-check",
        dest="sub_version_check",  # main cli arg precedes subcommands
        action="store_false",
        default=None,
        help="""
        If set, skip ensuring dbt's version matches the one specified in
        the dbt_project.yml file ('require-dbt-version')
        """,
    )


def _add_common_arguments(*subparsers):
    for sub in subparsers:
        sub.add_argument(
            "--threads",
            type=int,
            required=False,
            help="""
            Specify number of threads to use while executing models. Overrides
            settings in profiles.yml.
            """,
        )
        sub.add_argument(
            "--target-path",
            required=False,
            help="""
            Configure the 'target-path'. Only applies this setting for the
            current run. Overrides the 'DBT_TARGET_PATH' if it is set.
            """,
        )
        sub.add_argument(
            "--log-path",
            required=False,
            help="""
            Configure the 'log-path'. Only applies this setting for the
            current run. Overrides the 'DBT_LOG_PATH' if it is set.
            """,
        )
        _add_version_check(sub)


def _build_seed_subparser(subparsers, base_subparser):
    seed_sub = subparsers.add_parser(
        "seed",
        parents=[base_subparser],
        help="""
        Load data from csv files into your data warehouse.
        """,
    )
    seed_sub.add_argument(
        "--full-refresh",
        "-f",
        action="store_true",
        help="""
        Drop existing seed tables and recreate them
        """,
    )
    seed_sub.add_argument(
        "--show",
        action="store_true",
        help="""
        Show a sample of the loaded data in the terminal
        """,
    )
    seed_sub.set_defaults(cls=seed_task.SeedTask, which="seed", rpc_method="seed")
    return seed_sub


def _build_docs_serve_subparser(subparsers, base_subparser):
    serve_sub = subparsers.add_parser("serve", parents=[base_subparser])
    serve_sub.add_argument(
        "--port",
        default=8080,
        type=int,
        help="""
        Specify the port number for the docs server.
        """,
    )
    serve_sub.add_argument(
        "--no-browser",
        dest="open_browser",
        action="store_false",
    )
    serve_sub.set_defaults(cls=serve_task.ServeTask, which="serve", rpc_method=None)
    return serve_sub


def _build_test_subparser(subparsers, base_subparser):
    sub = subparsers.add_parser(
        "test",
        parents=[base_subparser],
        help="""
        Runs tests on data in deployed models. Run this after `dbt run`
        """,
    )
    sub.add_argument(
        "-x",
        "--fail-fast",
        dest="sub_fail_fast",
        action="store_true",
        help="""
        Stop execution upon a first test failure.
        """,
    )
    sub.add_argument(
        "--store-failures",
        action="store_true",
        help="""
        Store test results (failing rows) in the database
        """,
    )
    sub.add_argument(
        "--indirect-selection",
        choices=["eager", "cautious", "buildable"],
        default="eager",
        dest="indirect_selection",
        help="""
            Select all tests that are adjacent to selected resources,
            even if they those resources have been explicitly selected.
        """,
    )

    sub.set_defaults(cls=test_task.TestTask, which="test", rpc_method="test")
    return sub


def _build_source_freshness_subparser(subparsers, base_subparser):
    sub = subparsers.add_parser(
        "freshness",
        parents=[base_subparser],
        help="""
        Snapshots the current freshness of the project's sources
        """,
        aliases=["snapshot-freshness"],
    )
    sub.add_argument(
        "-o",
        "--output",
        required=False,
        help="""
        Specify the output path for the json report. By default, outputs to
        target/sources.json
        """,
    )
    sub.add_argument(
        "--threads",
        type=int,
        required=False,
        help="""
        Specify number of threads to use. Overrides settings in profiles.yml
        """,
    )
    sub.set_defaults(
        cls=freshness_task.FreshnessTask,
        which="source-freshness",
        rpc_method="source-freshness",
    )
    sub.add_argument(
        "-s",
        "--select",
        dest="select",
        nargs="+",
        help="""
            Specify the nodes to include.
        """,
    )
    _add_common_selector_arguments(sub)
    return sub


def _build_list_subparser(subparsers, base_subparser):
    sub = subparsers.add_parser(
        "list",
        parents=[base_subparser],
        help="""
        List the resources in your project
        """,
        aliases=["ls"],
    )
    sub.set_defaults(cls=list_task.ListTask, which="list", rpc_method=None)
    resource_values: List[str] = [str(s) for s in list_task.ListTask.ALL_RESOURCE_VALUES] + [
        "default",
        "all",
    ]
    sub.add_argument(
        "--resource-type",
        choices=resource_values,
        action="append",
        default=[],
        dest="resource_types",
    )
    sub.add_argument("--output", choices=["json", "name", "path", "selector"], default="selector")
    sub.add_argument("--output-keys")

    sub.add_argument(
        "-m",
        "--models",
        dest="models",
        nargs="+",
        help="""
        Specify the models to select and set the resource-type to 'model'.
        Mutually exclusive with '--select' (or '-s') and '--resource-type'
        """,
        metavar="SELECTOR",
        required=False,
    )
    sub.add_argument(
        "-s",
        "--select",
        dest="select",
        nargs="+",
        help="""
            Specify the nodes to include.
        """,
        metavar="SELECTOR",
        required=False,
    )
    sub.add_argument(
        "--indirect-selection",
        choices=["eager", "cautious", "buildable"],
        default="eager",
        dest="indirect_selection",
        help="""
            Select all tests that are adjacent to selected resources,
            even if they those resources have been explicitly selected.
        """,
    )
    _add_common_selector_arguments(sub)

    return sub


def _build_run_operation_subparser(subparsers, base_subparser):
    sub = subparsers.add_parser(
        "run-operation",
        parents=[base_subparser],
        help="""
        Run the named macro with any supplied arguments.
        """,
    )
    sub.add_argument(
        "macro",
        help="""
        Specify the macro to invoke. dbt will call this macro with the supplied
        arguments and then exit
        """,
    )
    sub.add_argument(
        "--args",
        type=str,
        default="{}",
        help="""
        Supply arguments to the macro. This dictionary will be mapped to the
        keyword arguments defined in the selected macro. This argument should
        be a YAML string, eg. '{my_variable: my_value}'
        """,
    )
    sub.set_defaults(
        cls=run_operation_task.RunOperationTask, which="run-operation", rpc_method="run-operation"
    )
    return sub


def parse_args(args, cls=DBTArgumentParser):
    p = cls(
        prog="dbt",
        description="""
        An ELT tool for managing your SQL transformations and data models.
        For more documentation on these commands, visit: docs.getdbt.com
        """,
        epilog="""
        Specify one of these sub-commands and you can find more help from
        there.
        """,
    )

    p.add_argument(
        "--version",
        action="dbtversion",
        help="""
        Show version information
        """,
    )

    p.add_argument(
        "-r",
        "--record-timing-info",
        default=None,
        type=str,
        help="""
        When this option is passed, dbt will output low-level timing stats to
        the specified file. Example: `--record-timing-info output.profile`
        """,
    )

    p.add_argument(
        "-d",
        "--debug",
        action="store_true",
        default=None,
        help="""
        Display debug logging during dbt execution. Useful for debugging and
        making bug reports.
        """,
    )

    p.add_argument(
        "--log-format",
        choices=["text", "json", "default"],
        default=None,
        help="""Specify the log format, overriding the command's default.""",
    )

    p.add_argument(
        "--no-write-json",
        action="store_false",
        default=None,
        dest="write_json",
        help="""
        If set, skip writing the manifest and run_results.json files to disk
        """,
    )
    colors_flag = p.add_mutually_exclusive_group()
    colors_flag.add_argument(
        "--use-colors",
        action="store_const",
        const=True,
        default=None,
        dest="use_colors",
        help="""
        Colorize the output DBT prints to the terminal. Output is colorized by
        default and may also be set in a profile or at the command line.
        Mutually exclusive with --no-use-colors
        """,
    )
    colors_flag.add_argument(
        "--no-use-colors",
        action="store_const",
        const=False,
        dest="use_colors",
        help="""
        Do not colorize the output DBT prints to the terminal. Output is
        colorized by default and may also be set in a profile or at the
        command line.
        Mutually exclusive with --use-colors
        """,
    )

    p.add_argument(
        "--printer-width",
        dest="printer_width",
        help="""
        Sets the width of terminal output
        """,
    )

    warn_error_flag = p.add_mutually_exclusive_group()
    warn_error_flag.add_argument(
        "--warn-error",
        action="store_true",
        default=None,
        help="""
        If dbt would normally warn, instead raise an exception. Examples
        include --select that selects nothing, deprecations, configurations
        with no associated models, invalid test configurations, and missing
        sources/refs in tests.
        """,
    )

    warn_error_flag.add_argument(
        "--warn-error-options",
        default=None,
        help="""
        If dbt would normally warn, instead raise an exception based on
        include/exclude configuration. Examples include --select that selects
        nothing, deprecations, configurations with no associated models,
        invalid test configurations, and missing sources/refs in tests.
        This argument should be a YAML string, with keys 'include' or 'exclude'.
        eg. '{"include": "all", "exclude": ["NoNodesForSelectionCriteria"]}'
        """,
    )

    p.add_argument(
        "--no-version-check",
        dest="version_check",
        action="store_false",
        default=None,
        help="""
        If set, skip ensuring dbt's version matches the one specified in
        the dbt_project.yml file ('require-dbt-version')
        """,
    )

    p.add_optional_argument_inverse(
        "--partial-parse",
        enable_help="""
        Allow for partial parsing by looking for and writing to a pickle file
        in the target directory. This overrides the user configuration file.
        """,
        disable_help="""
        Disallow partial parsing. This overrides the user configuration file.
        """,
    )

    # if set, run dbt in single-threaded mode: thread count is ignored, and
    # calls go through `map` instead of the thread pool. This is useful for
    # getting performance information about aspects of dbt that normally run in
    # a thread, as the profiler ignores child threads. Users should really
    # never use this.
    p.add_argument(
        "--single-threaded",
        action="store_true",
        help=argparse.SUPPRESS,
    )

    # if set, will use the latest features from the static parser instead of
    # the stable static parser.
    p.add_argument(
        "--use-experimental-parser",
        action="store_true",
        default=None,
        help="""
        Enables experimental parsing features.
        """,
    )

    # if set, will disable the use of the stable static parser and instead
    # always rely on jinja rendering.
    p.add_argument(
        "--no-static-parser",
        default=None,
        dest="static_parser",
        action="store_false",
        help="""
        Disables the static parser.
        """,
    )

    p.add_argument(
        "--profiles-dir",
        default=None,
        dest="profiles_dir",
        type=str,
        help="""
        Which directory to look in for the profiles.yml file. If not set, dbt will look in the current working directory first, then HOME/.dbt/
        """,
    )

    p.add_argument(
        "--no-anonymous-usage-stats",
        action="store_false",
        default=None,
        dest="send_anonymous_usage_stats",
        help="""
        Do not send anonymous usage stat to dbt Labs
        """,
    )

    p.add_argument(
        "-x",
        "--fail-fast",
        dest="fail_fast",
        action="store_true",
        default=None,
        help="""
        Stop execution upon a first failure.
        """,
    )

    p.add_argument(
        "-q",
        "--quiet",
        action="store_true",
        default=None,
        help="""
        Suppress all non-error logging to stdout. Does not affect
        {{ print() }} macro calls.
        """,
    )

    p.add_argument(
        "--no-print",
        action="store_true",
        default=None,
        help="""
        Suppress all {{ print() }} macro calls.
        """,
    )

    schema_cache_flag = p.add_mutually_exclusive_group()
    schema_cache_flag.add_argument(
        "--cache-selected-only",
        action="store_const",
        const=True,
        default=None,
        dest="cache_selected_only",
        help="""
        Pre cache database objects relevant to selected resource only.
        """,
    )
    schema_cache_flag.add_argument(
        "--no-cache-selected-only",
        action="store_const",
        const=False,
        dest="cache_selected_only",
        help="""
        Pre cache all database objects related to the project.
        """,
    )

    subs = p.add_subparsers(title="Available sub-commands")

    base_subparser = _build_base_subparser()

    # make the subcommands that have their own subcommands
    docs_sub = _build_docs_subparser(subs, base_subparser)
    docs_subs = docs_sub.add_subparsers(title="Available sub-commands")
    source_sub = _build_source_subparser(subs, base_subparser)
    source_subs = source_sub.add_subparsers(title="Available sub-commands")

    _build_init_subparser(subs, base_subparser)
    _build_clean_subparser(subs, base_subparser)
    _build_debug_subparser(subs, base_subparser)
    _build_deps_subparser(subs, base_subparser)
    _build_list_subparser(subs, base_subparser)

    build_sub = _build_build_subparser(subs, base_subparser)
    snapshot_sub = _build_snapshot_subparser(subs, base_subparser)
    run_sub = _build_run_subparser(subs, base_subparser)
    compile_sub = _build_compile_subparser(subs, base_subparser)
    parse_sub = _build_parse_subparser(subs, base_subparser)
    generate_sub = _build_docs_generate_subparser(docs_subs, base_subparser)
    test_sub = _build_test_subparser(subs, base_subparser)
    seed_sub = _build_seed_subparser(subs, base_subparser)
    # --threads, --no-version-check
    _add_common_arguments(
        run_sub, compile_sub, generate_sub, test_sub, seed_sub, parse_sub, build_sub
    )
    # --select, --exclude
    # list_sub sets up its own arguments.
    _add_selection_arguments(run_sub, compile_sub, generate_sub, test_sub, snapshot_sub, seed_sub)
    # --defer
    _add_defer_arguments(run_sub, test_sub, build_sub, snapshot_sub, compile_sub)
    # --favor-state
    _add_favor_state_arguments(run_sub, test_sub, build_sub, snapshot_sub)
    # --full-refresh
    _add_table_mutability_arguments(run_sub, compile_sub, build_sub)

    _build_docs_serve_subparser(docs_subs, base_subparser)
    _build_source_freshness_subparser(source_subs, base_subparser)
    _build_run_operation_subparser(subs, base_subparser)

    if len(args) == 0:
        p.print_help()
        sys.exit(1)

    parsed = p.parse_args(args)

    # profiles_dir is set before subcommands and after, so normalize
    if hasattr(parsed, "sub_profiles_dir"):
        if parsed.sub_profiles_dir is not None:
            parsed.profiles_dir = parsed.sub_profiles_dir
        delattr(parsed, "sub_profiles_dir")
    if hasattr(parsed, "profiles_dir"):
        if parsed.profiles_dir is None:
            parsed.profiles_dir = flags.PROFILES_DIR
        else:
            parsed.profiles_dir = os.path.abspath(parsed.profiles_dir)
            # needs to be set before the other flags, because it's needed to
            # read the profile that contains them
            flags.PROFILES_DIR = parsed.profiles_dir

    # version_check is set before subcommands and after, so normalize
    if hasattr(parsed, "sub_version_check"):
        if parsed.sub_version_check is False:
            parsed.version_check = False
        delattr(parsed, "sub_version_check")

    # fail_fast is set before subcommands and after, so normalize
    if hasattr(parsed, "sub_fail_fast"):
        if parsed.sub_fail_fast is True:
            parsed.fail_fast = True
        delattr(parsed, "sub_fail_fast")

    if getattr(parsed, "project_dir", None) is not None:
        expanded_user = os.path.expanduser(parsed.project_dir)
        parsed.project_dir = os.path.abspath(expanded_user)

    if not hasattr(parsed, "which"):
        # the user did not provide a valid subcommand. trigger the help message
        # and exit with a error
        p.print_help()
        p.exit(1)

    return parsed<|MERGE_RESOLUTION|>--- conflicted
+++ resolved
@@ -207,12 +207,8 @@
     if task.config is not None:
         log_path = getattr(task.config, "log_path", None)
     log_manager.set_path(log_path)
-<<<<<<< HEAD
     # WHY WE SET DEBUG TO BE TRUE HERE previously?
     setup_event_logger(log_path or "logs", "json", False, False)
-=======
-    setup_event_logger(log_path or "logs")
->>>>>>> c65ba11a
 
     # For the ListTask, filter out system report logs to allow piping ls output to jq, etc
     if not list_task.ListTask == parsed.cls:
