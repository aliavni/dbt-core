from typing import List

from dbt.logger import log_cache_events, log_manager

import argparse
import os.path
import sys
import traceback
import warnings
from contextlib import contextmanager
from pathlib import Path

import dbt.version
from dbt.events.functions import fire_event, setup_event_logger, setup_fallback_logger, LOG_VERSION
from dbt.events.types import (
    EventLevel,
    MainEncounteredError,
    MainKeyboardInterrupt,
    MainReportVersion,
    MainReportArgs,
    MainTrackingUserState,
    MainStackTrace,
)
import dbt.flags as flags
import dbt.task.build as build_task
import dbt.task.clean as clean_task
import dbt.task.compile as compile_task
import dbt.task.debug as debug_task
import dbt.task.deps as deps_task
import dbt.task.freshness as freshness_task
import dbt.task.generate as generate_task
import dbt.task.init as init_task
import dbt.task.list as list_task
import dbt.task.run as run_task
import dbt.task.run_operation as run_operation_task
import dbt.task.seed as seed_task
import dbt.task.serve as serve_task
import dbt.task.snapshot as snapshot_task
import dbt.task.test as test_task
from dbt.profiler import profiler
from dbt.adapters.factory import reset_adapters, cleanup_connections

import dbt.tracking

from dbt.utils import ExitCodes, args_to_dict
from dbt.config.profile import read_user_config
<<<<<<< HEAD
from dbt.exceptions import (
    Exception as dbtException,
    DbtInternalError,
    NotImplementedError,
    FailedToConnectError,
)
=======
from dbt.exceptions import Exception as dbtException, DbtInternalError
>>>>>>> 57aef33f


class DBTVersion(argparse.Action):
    """This is very similar to the built-in argparse._Version action,
    except it just calls dbt.version.get_version_information().
    """

    def __init__(
        self,
        option_strings,
        version=None,
        dest=argparse.SUPPRESS,
        default=argparse.SUPPRESS,
        help="show program's version number and exit",
    ):
        super().__init__(
            option_strings=option_strings, dest=dest, default=default, nargs=0, help=help
        )

    def __call__(self, parser, namespace, values, option_string=None):
        formatter = argparse.RawTextHelpFormatter(prog=parser.prog)
        formatter.add_text(dbt.version.get_version_information())
        parser.exit(message=formatter.format_help())


class DBTArgumentParser(argparse.ArgumentParser):
    def __init__(self, *args, **kwargs):
        super().__init__(*args, **kwargs)
        self.register("action", "dbtversion", DBTVersion)

    def add_optional_argument_inverse(
        self,
        name,
        *,
        enable_help=None,
        disable_help=None,
        dest=None,
        no_name=None,
        default=None,
    ):
        mutex_group = self.add_mutually_exclusive_group()
        if not name.startswith("--"):
            raise DbtInternalError(
                'cannot handle optional argument without "--" prefix: ' f'got "{name}"'
            )
        if dest is None:
            dest_name = name[2:].replace("-", "_")
        else:
            dest_name = dest

        if no_name is None:
            no_name = f"--no-{name[2:]}"

        mutex_group.add_argument(
            name,
            action="store_const",
            const=True,
            dest=dest_name,
            default=default,
            help=enable_help,
        )

        mutex_group.add_argument(
            f"--no-{name[2:]}",
            action="store_const",
            const=False,
            dest=dest_name,
            default=default,
            help=disable_help,
        )

        return mutex_group


def main(args=None):
    # Logbook warnings are ignored so we don't have to fork logbook to support python 3.10.
    # This _only_ works for regular cli invocations.
    warnings.filterwarnings("ignore", category=DeprecationWarning, module="logbook")
    if args is None:
        args = sys.argv[1:]
    with log_manager.applicationbound():
        try:
            results, succeeded = handle_and_check(args)
            if succeeded:
                exit_code = ExitCodes.Success.value
            else:
                exit_code = ExitCodes.ModelError.value

        except KeyboardInterrupt:
            # if the logger isn't configured yet, it will use the default logger
            fire_event(MainKeyboardInterrupt())
            exit_code = ExitCodes.UnhandledError.value

        # This can be thrown by eg. argparse
        except SystemExit as e:
            exit_code = e.code

        except BaseException as e:
            fire_event(MainEncounteredError(exc=str(e)))
            if not isinstance(e, dbtException):
                fire_event(MainStackTrace(stack_trace=traceback.format_exc()))
            exit_code = ExitCodes.UnhandledError.value

    sys.exit(exit_code)


# here for backwards compatibility
def handle(args):
    res, success = handle_and_check(args)
    return res


@contextmanager
def adapter_management():
    reset_adapters()
    try:
        yield
    finally:
        cleanup_connections()


def handle_and_check(args):
    with log_manager.applicationbound():
        parsed = parse_args(args)

        # Set flags from args, user config, and env vars
        user_config = read_user_config(flags.PROFILES_DIR)  # This is read again later
        flags.set_from_args(parsed, user_config)
<<<<<<< HEAD

        # If the user has asked to supress non-error logging on the cli, we want to respect that as soon as possible,
        # so that any non-error logging done before full log config is loaded and ready is filtered accordingly.
        setup_fallback_logger(
            bool(flags.ENABLE_LEGACY_LOGGER), EventLevel.ERROR if flags.QUIET else EventLevel.INFO
        )

        dbt.tracking.initialize_from_flags()
=======
        dbt.tracking.initialize_from_flags(flags.SEND_ANONYMOUS_USAGE_STATS, flags.PROFILES_DIR)
>>>>>>> 57aef33f
        # Set log_format from flags
        parsed.cls.set_log_format()

        # we've parsed the args and set the flags - we can now decide if we're debug or not
        if flags.DEBUG:
            log_manager.set_debug()

        profiler_enabled = False

        if parsed.record_timing_info:
            profiler_enabled = True

        with profiler(enable=profiler_enabled, outfile=parsed.record_timing_info):

            with adapter_management():

                task, res = run_from_args(parsed)
                success = task.interpret_results(res)

            return res, success


<<<<<<< HEAD
@contextmanager
def track_run(task):
    dbt.tracking.track_invocation_start(config=task.config, args=task.args)
    try:
        yield
        dbt.tracking.track_invocation_end(config=task.config, args=task.args, result_type="ok")
    except (NotImplementedError, FailedToConnectError) as e:
        fire_event(MainEncounteredError(exc=str(e)))
        dbt.tracking.track_invocation_end(config=task.config, args=task.args, result_type="error")
    except Exception:
        dbt.tracking.track_invocation_end(config=task.config, args=task.args, result_type="error")
        raise
    finally:
        dbt.tracking.flush()


=======
>>>>>>> 57aef33f
def run_from_args(parsed):
    log_cache_events(getattr(parsed, "log_cache_events", False))

    # this will convert DbtConfigErrors into DbtRuntimeError
    # task could be any one of the task objects
    task = parsed.cls.from_args(args=parsed)

    # Set up logging
    log_path = None
    if task.config is not None:
        log_path = getattr(task.config, "log_path", None)
    log_manager.set_path(log_path)
<<<<<<< HEAD
    setup_event_logger(log_path or "logs")
=======
    # WHY WE SET DEBUG TO BE TRUE HERE previously?
    setup_event_logger(log_path or "logs", "json", False, False)
>>>>>>> 57aef33f

    # For the ListTask, filter out system report logs to allow piping ls output to jq, etc
    if not list_task.ListTask == parsed.cls:
        fire_event(MainReportVersion(version=str(dbt.version.installed), log_version=LOG_VERSION))
        fire_event(MainReportArgs(args=args_to_dict(parsed)))

        if dbt.tracking.active_user is not None:  # mypy appeasement, always true
            fire_event(MainTrackingUserState(user_state=dbt.tracking.active_user.state()))

    results = None
    # this has been updated with project_id and adapter info removed, these will be added to new cli work
    # being tracked at #6097 and #6098
    with dbt.tracking.track_run(parsed.which):
        results = task.run()
    return task, results


def _build_base_subparser():
    base_subparser = argparse.ArgumentParser(add_help=False)

    base_subparser.add_argument(
        "--project-dir",
        default=None,
        type=str,
        help="""
        Which directory to look in for the dbt_project.yml file.
        Default is the current working directory and its parents.
        """,
    )

    base_subparser.add_argument(
        "--profiles-dir",
        default=None,
        dest="sub_profiles_dir",  # Main cli arg precedes subcommand
        type=str,
        help="""
        Which directory to look in for the profiles.yml file. If not set, dbt will look in the current working directory first, then HOME/.dbt/
        """,
    )

    base_subparser.add_argument(
        "--profile",
        required=False,
        type=str,
        help="""
        Which profile to load. Overrides setting in dbt_project.yml.
        """,
    )

    base_subparser.add_argument(
        "-t",
        "--target",
        default=None,
        type=str,
        help="""
        Which target to load for the given profile
        """,
    )

    base_subparser.add_argument(
        "--vars",
        type=str,
        default="{}",
        help="""
        Supply variables to the project. This argument overrides variables
        defined in your dbt_project.yml file. This argument should be a YAML
        string, eg. '{my_variable: my_value}'
        """,
    )

    # if set, log all cache events. This is extremely verbose!
    base_subparser.add_argument(
        "--log-cache-events",
        action="store_true",
        help=argparse.SUPPRESS,
    )

    base_subparser.set_defaults(defer=None, state=None)
    return base_subparser


def _build_docs_subparser(subparsers, base_subparser):
    docs_sub = subparsers.add_parser(
        "docs",
        help="""
        Generate or serve the documentation website for your project.
        """,
    )
    return docs_sub


def _build_source_subparser(subparsers, base_subparser):
    source_sub = subparsers.add_parser(
        "source",
        help="""
        Manage your project's sources
        """,
    )
    return source_sub


def _build_init_subparser(subparsers, base_subparser):
    sub = subparsers.add_parser(
        "init",
        parents=[base_subparser],
        help="""
        Initialize a new DBT project.
        """,
    )
    sub.add_argument(
        "project_name",
        nargs="?",
        help="""
        Name of the new DBT project.
        """,
    )
    sub.add_argument(
        "-s",
        "--skip-profile-setup",
        dest="skip_profile_setup",
        action="store_true",
        help="""
        Skip interactive profile setup.
        """,
    )
    sub.set_defaults(cls=init_task.InitTask, which="init", rpc_method=None)
    return sub


def _build_build_subparser(subparsers, base_subparser):
    sub = subparsers.add_parser(
        "build",
        parents=[base_subparser],
        help="""
        Run all Seeds, Models, Snapshots, and tests in DAG order
        """,
    )
    sub.set_defaults(cls=build_task.BuildTask, which="build", rpc_method="build")
    sub.add_argument(
        "-x",
        "--fail-fast",
        dest="sub_fail_fast",
        action="store_true",
        help="""
        Stop execution upon a first failure.
        """,
    )
    sub.add_argument(
        "--store-failures",
        action="store_true",
        help="""
        Store test results (failing rows) in the database
        """,
    )
    sub.add_argument(
        "--indirect-selection",
        choices=["eager", "cautious", "buildable"],
        default="eager",
        dest="indirect_selection",
        help="""
            Select all tests that are adjacent to selected resources,
            even if they those resources have been explicitly selected.
        """,
    )

    resource_values: List[str] = [str(s) for s in build_task.BuildTask.ALL_RESOURCE_VALUES] + [
        "all"
    ]
    sub.add_argument(
        "--resource-type",
        choices=resource_values,
        action="append",
        default=[],
        dest="resource_types",
    )
    # explicity don't support --models
    sub.add_argument(
        "-s",
        "--select",
        dest="select",
        nargs="+",
        help="""
            Specify the nodes to include.
        """,
    )
    _add_common_selector_arguments(sub)
    return sub


def _build_clean_subparser(subparsers, base_subparser):
    sub = subparsers.add_parser(
        "clean",
        parents=[base_subparser],
        help="""
        Delete all folders in the clean-targets list
        (usually the dbt_packages and target directories.)
        """,
    )
    sub.set_defaults(cls=clean_task.CleanTask, which="clean", rpc_method=None)
    return sub


def _build_debug_subparser(subparsers, base_subparser):
    sub = subparsers.add_parser(
        "debug",
        parents=[base_subparser],
        help="""
        Show some helpful information about dbt for debugging.

        Not to be confused with the --debug option which increases verbosity.
        """,
    )
    sub.add_argument(
        "--config-dir",
        action="store_true",
        help="""
        If specified, DBT will show path information for this project
        """,
    )
    _add_version_check(sub)
    sub.set_defaults(cls=debug_task.DebugTask, which="debug", rpc_method=None)
    return sub


def _build_deps_subparser(subparsers, base_subparser):
    sub = subparsers.add_parser(
        "deps",
        parents=[base_subparser],
        help="""
        Pull the most recent version of the dependencies listed in packages.yml
        """,
    )
    sub.set_defaults(cls=deps_task.DepsTask, which="deps", rpc_method="deps")
    return sub


def _build_snapshot_subparser(subparsers, base_subparser):
    sub = subparsers.add_parser(
        "snapshot",
        parents=[base_subparser],
        help="""
        Execute snapshots defined in your project
        """,
    )
    sub.add_argument(
        "--threads",
        type=int,
        required=False,
        help="""
        Specify number of threads to use while snapshotting tables.
        Overrides settings in profiles.yml.
        """,
    )
    sub.set_defaults(cls=snapshot_task.SnapshotTask, which="snapshot", rpc_method="snapshot")
    return sub


def _add_defer_arguments(*subparsers):
    for sub in subparsers:
        sub.add_optional_argument_inverse(
            "--defer",
            enable_help="""
            If set, defer to the state variable for resolving unselected nodes.
            """,
            disable_help="""
            If set, do not defer to the state variable for resolving unselected
            nodes.
            """,
            default=flags.DEFER_MODE,
        )
        sub.add_optional_argument_inverse(
            "--favor-state",
            enable_help="""
            If set, defer to the state variable for resolving unselected nodes, even if node exist as a database object in the current environment.
            """,
            disable_help="""
            If defer is set, expect standard defer behaviour.
            """,
            default=flags.FAVOR_STATE_MODE,
        )
<<<<<<< HEAD
=======


def _add_favor_state_arguments(*subparsers):
    for sub in subparsers:
        sub.add_optional_argument_inverse(
            "--favor-state",
            enable_help="""
            If set, defer to the state variable for resolving unselected nodes, even if node exist as a database object in the current environment.
            """,
            disable_help="""
            If defer is set, expect standard defer behaviour.
            """,
            default=flags.FAVOR_STATE_MODE,
        )
>>>>>>> 57aef33f


def _build_run_subparser(subparsers, base_subparser):
    run_sub = subparsers.add_parser(
        "run",
        parents=[base_subparser],
        help="""
        Compile SQL and execute against the current target database.
        """,
    )
    run_sub.add_argument(
        "-x",
        "--fail-fast",
        dest="sub_fail_fast",
        action="store_true",
        help="""
        Stop execution upon a first failure.
        """,
    )

    run_sub.set_defaults(cls=run_task.RunTask, which="run", rpc_method="run")
    return run_sub


def _build_compile_subparser(subparsers, base_subparser):
    sub = subparsers.add_parser(
        "compile",
        parents=[base_subparser],
        help="""
        Generates executable SQL from source, model, test, and analysis files.
        Compiled SQL files are written to the target/ directory.
        """,
    )
    sub.set_defaults(cls=compile_task.CompileTask, which="compile", rpc_method="compile")
    sub.add_argument("--parse-only", action="store_true")
    return sub


def _build_parse_subparser(subparsers, base_subparser):
    sub = subparsers.add_parser(
        "parse",
        parents=[base_subparser],
        help="""
        Parses the project and provides information on performance
        """,
    )
    # NOTE: changing this cls to None is breaking, but this file should go
    # away once merging the click work
    sub.set_defaults(cls=None, which="parse", rpc_method="parse")
    sub.add_argument("--write-manifest", action="store_true")
    sub.add_argument("--compile", action="store_true")
    return sub


def _build_docs_generate_subparser(subparsers, base_subparser):
    # it might look like docs_sub is the correct parents entry, but that
    # will cause weird errors about 'conflicting option strings'.
    generate_sub = subparsers.add_parser("generate", parents=[base_subparser])
    generate_sub.set_defaults(
        cls=generate_task.GenerateTask, which="generate", rpc_method="docs.generate"
    )
    generate_sub.add_argument(
        "--no-compile",
        action="store_false",
        dest="compile",
        help="""
        Do not run "dbt compile" as part of docs generation
        """,
    )
    _add_defer_arguments(generate_sub)
    return generate_sub


def _add_common_selector_arguments(sub):
    sub.add_argument(
        "--exclude",
        required=False,
        nargs="+",
        help="""
            Specify the models to exclude.
        """,
    )
    sub.add_argument(
        "--selector",
        dest="selector_name",
        metavar="SELECTOR_NAME",
        help="""
        The selector name to use, as defined in selectors.yml
        """,
    )
    sub.add_argument(
        "--state",
        help="""
        If set, use the given directory as the source for json files to
        compare with this project.
        """,
        type=Path,
        default=flags.ARTIFACT_STATE_PATH,
    )


def _add_selection_arguments(*subparsers):
    for sub in subparsers:
        sub.add_argument(
            "-m",
            "--models",
            dest="select",
            nargs="+",
            help="""
                Specify the nodes to include.
            """,
        )
        sub.add_argument(
            "-s",
            "--select",
            dest="select",
            nargs="+",
            help="""
                Specify the nodes to include.
            """,
        )
        _add_common_selector_arguments(sub)


def _add_table_mutability_arguments(*subparsers):
    for sub in subparsers:
        sub.add_argument(
            "--full-refresh",
            "-f",
            action="store_true",
            help="""
            If specified, dbt will drop incremental models and
            fully-recalculate the incremental table from the model definition.
            """,
        )


def _add_version_check(sub):
    sub.add_argument(
        "--no-version-check",
        dest="sub_version_check",  # main cli arg precedes subcommands
        action="store_false",
        default=None,
        help="""
        If set, skip ensuring dbt's version matches the one specified in
        the dbt_project.yml file ('require-dbt-version')
        """,
    )


def _add_common_arguments(*subparsers):
    for sub in subparsers:
        sub.add_argument(
            "--threads",
            type=int,
            required=False,
            help="""
            Specify number of threads to use while executing models. Overrides
            settings in profiles.yml.
            """,
        )
        sub.add_argument(
            "--target-path",
            required=False,
            help="""
            Configure the 'target-path'. Only applies this setting for the
            current run. Overrides the 'DBT_TARGET_PATH' if it is set.
            """,
        )
        sub.add_argument(
            "--log-path",
            required=False,
            help="""
            Configure the 'log-path'. Only applies this setting for the
            current run. Overrides the 'DBT_LOG_PATH' if it is set.
            """,
        )
        _add_version_check(sub)


def _build_seed_subparser(subparsers, base_subparser):
    seed_sub = subparsers.add_parser(
        "seed",
        parents=[base_subparser],
        help="""
        Load data from csv files into your data warehouse.
        """,
    )
    seed_sub.add_argument(
        "--full-refresh",
        "-f",
        action="store_true",
        help="""
        Drop existing seed tables and recreate them
        """,
    )
    seed_sub.add_argument(
        "--show",
        action="store_true",
        help="""
        Show a sample of the loaded data in the terminal
        """,
    )
    seed_sub.set_defaults(cls=seed_task.SeedTask, which="seed", rpc_method="seed")
    return seed_sub


def _build_docs_serve_subparser(subparsers, base_subparser):
    serve_sub = subparsers.add_parser("serve", parents=[base_subparser])
    serve_sub.add_argument(
        "--port",
        default=8080,
        type=int,
        help="""
        Specify the port number for the docs server.
        """,
    )
    serve_sub.add_argument(
        "--no-browser",
        dest="open_browser",
        action="store_false",
    )
    serve_sub.set_defaults(cls=serve_task.ServeTask, which="serve", rpc_method=None)
    return serve_sub


def _build_test_subparser(subparsers, base_subparser):
    sub = subparsers.add_parser(
        "test",
        parents=[base_subparser],
        help="""
        Runs tests on data in deployed models. Run this after `dbt run`
        """,
    )
    sub.add_argument(
        "-x",
        "--fail-fast",
        dest="sub_fail_fast",
        action="store_true",
        help="""
        Stop execution upon a first test failure.
        """,
    )
    sub.add_argument(
        "--store-failures",
        action="store_true",
        help="""
        Store test results (failing rows) in the database
        """,
    )
    sub.add_argument(
        "--indirect-selection",
        choices=["eager", "cautious", "buildable"],
        default="eager",
        dest="indirect_selection",
        help="""
            Select all tests that are adjacent to selected resources,
            even if they those resources have been explicitly selected.
        """,
    )

    sub.set_defaults(cls=test_task.TestTask, which="test", rpc_method="test")
    return sub


def _build_source_freshness_subparser(subparsers, base_subparser):
    sub = subparsers.add_parser(
        "freshness",
        parents=[base_subparser],
        help="""
        Snapshots the current freshness of the project's sources
        """,
        aliases=["snapshot-freshness"],
    )
    sub.add_argument(
        "-o",
        "--output",
        required=False,
        help="""
        Specify the output path for the json report. By default, outputs to
        target/sources.json
        """,
    )
    sub.add_argument(
        "--threads",
        type=int,
        required=False,
        help="""
        Specify number of threads to use. Overrides settings in profiles.yml
        """,
    )
    sub.set_defaults(
        cls=freshness_task.FreshnessTask,
        which="source-freshness",
        rpc_method="source-freshness",
    )
    sub.add_argument(
        "-s",
        "--select",
        dest="select",
        nargs="+",
        help="""
            Specify the nodes to include.
        """,
    )
    _add_common_selector_arguments(sub)
    return sub


def _build_list_subparser(subparsers, base_subparser):
    sub = subparsers.add_parser(
        "list",
        parents=[base_subparser],
        help="""
        List the resources in your project
        """,
        aliases=["ls"],
    )
    sub.set_defaults(cls=list_task.ListTask, which="list", rpc_method=None)
    resource_values: List[str] = [str(s) for s in list_task.ListTask.ALL_RESOURCE_VALUES] + [
        "default",
        "all",
    ]
    sub.add_argument(
        "--resource-type",
        choices=resource_values,
        action="append",
        default=[],
        dest="resource_types",
    )
    sub.add_argument("--output", choices=["json", "name", "path", "selector"], default="selector")
    sub.add_argument("--output-keys")

    sub.add_argument(
        "-m",
        "--models",
        dest="models",
        nargs="+",
        help="""
        Specify the models to select and set the resource-type to 'model'.
        Mutually exclusive with '--select' (or '-s') and '--resource-type'
        """,
        metavar="SELECTOR",
        required=False,
    )
    sub.add_argument(
        "-s",
        "--select",
        dest="select",
        nargs="+",
        help="""
            Specify the nodes to include.
        """,
        metavar="SELECTOR",
        required=False,
    )
    sub.add_argument(
        "--indirect-selection",
        choices=["eager", "cautious", "buildable"],
        default="eager",
        dest="indirect_selection",
        help="""
            Select all tests that are adjacent to selected resources,
            even if they those resources have been explicitly selected.
        """,
    )
    _add_common_selector_arguments(sub)

    return sub


def _build_run_operation_subparser(subparsers, base_subparser):
    sub = subparsers.add_parser(
        "run-operation",
        parents=[base_subparser],
        help="""
        Run the named macro with any supplied arguments.
        """,
    )
    sub.add_argument(
        "macro",
        help="""
        Specify the macro to invoke. dbt will call this macro with the supplied
        arguments and then exit
        """,
    )
    sub.add_argument(
        "--args",
        type=str,
        default="{}",
        help="""
        Supply arguments to the macro. This dictionary will be mapped to the
        keyword arguments defined in the selected macro. This argument should
        be a YAML string, eg. '{my_variable: my_value}'
        """,
    )
    sub.set_defaults(
        cls=run_operation_task.RunOperationTask, which="run-operation", rpc_method="run-operation"
    )
    return sub


def parse_args(args, cls=DBTArgumentParser):
    p = cls(
        prog="dbt",
        description="""
        An ELT tool for managing your SQL transformations and data models.
        For more documentation on these commands, visit: docs.getdbt.com
        """,
        epilog="""
        Specify one of these sub-commands and you can find more help from
        there.
        """,
    )

    p.add_argument(
        "--version",
        action="dbtversion",
        help="""
        Show version information
        """,
    )

    p.add_argument(
        "-r",
        "--record-timing-info",
        default=None,
        type=str,
        help="""
        When this option is passed, dbt will output low-level timing stats to
        the specified file. Example: `--record-timing-info output.profile`
        """,
    )

    p.add_argument(
        "-d",
        "--debug",
        action="store_true",
        default=None,
        help="""
        Display debug logging during dbt execution. Useful for debugging and
        making bug reports.
        """,
    )

    p.add_argument(
        "--log-format",
        choices=["text", "json", "default"],
        default=None,
        help="""Specify the log format, overriding the command's default.""",
    )

    p.add_argument(
        "--no-write-json",
        action="store_false",
        default=None,
        dest="write_json",
        help="""
        If set, skip writing the manifest and run_results.json files to disk
        """,
    )
    colors_flag = p.add_mutually_exclusive_group()
    colors_flag.add_argument(
        "--use-colors",
        action="store_const",
        const=True,
        default=None,
        dest="use_colors",
        help="""
        Colorize the output DBT prints to the terminal. Output is colorized by
        default and may also be set in a profile or at the command line.
        Mutually exclusive with --no-use-colors
        """,
    )
    colors_flag.add_argument(
        "--no-use-colors",
        action="store_const",
        const=False,
        dest="use_colors",
        help="""
        Do not colorize the output DBT prints to the terminal. Output is
        colorized by default and may also be set in a profile or at the
        command line.
        Mutually exclusive with --use-colors
        """,
    )

    p.add_argument(
        "--printer-width",
        dest="printer_width",
        help="""
        Sets the width of terminal output
        """,
    )

    warn_error_flag = p.add_mutually_exclusive_group()
    warn_error_flag.add_argument(
        "--warn-error",
        action="store_true",
        default=None,
        help="""
        If dbt would normally warn, instead raise an exception. Examples
        include --select that selects nothing, deprecations, configurations
        with no associated models, invalid test configurations, and missing
        sources/refs in tests.
        """,
    )

    warn_error_flag.add_argument(
        "--warn-error-options",
        default=None,
        help="""
        If dbt would normally warn, instead raise an exception based on
        include/exclude configuration. Examples include --select that selects
        nothing, deprecations, configurations with no associated models,
        invalid test configurations, and missing sources/refs in tests.
        This argument should be a YAML string, with keys 'include' or 'exclude'.
        eg. '{"include": "all", "exclude": ["NoNodesForSelectionCriteria"]}'
        """,
    )

<<<<<<< HEAD
=======
    warn_error_flag.add_argument(
        "--warn-error-options",
        default=None,
        help="""
        If dbt would normally warn, instead raise an exception based on
        include/exclude configuration. Examples include --select that selects
        nothing, deprecations, configurations with no associated models,
        invalid test configurations, and missing sources/refs in tests.
        This argument should be a YAML string, with keys 'include' or 'exclude'.
        eg. '{"include": "all", "exclude": ["NoNodesForSelectionCriteria"]}'
        """,
    )

>>>>>>> 57aef33f
    p.add_argument(
        "--no-version-check",
        dest="version_check",
        action="store_false",
        default=None,
        help="""
        If set, skip ensuring dbt's version matches the one specified in
        the dbt_project.yml file ('require-dbt-version')
        """,
    )

    p.add_optional_argument_inverse(
        "--partial-parse",
        enable_help="""
        Allow for partial parsing by looking for and writing to a pickle file
        in the target directory. This overrides the user configuration file.
        """,
        disable_help="""
        Disallow partial parsing. This overrides the user configuration file.
        """,
    )

    # if set, run dbt in single-threaded mode: thread count is ignored, and
    # calls go through `map` instead of the thread pool. This is useful for
    # getting performance information about aspects of dbt that normally run in
    # a thread, as the profiler ignores child threads. Users should really
    # never use this.
    p.add_argument(
        "--single-threaded",
        action="store_true",
        help=argparse.SUPPRESS,
    )

    # if set, will use the latest features from the static parser instead of
    # the stable static parser.
    p.add_argument(
        "--use-experimental-parser",
        action="store_true",
        default=None,
        help="""
        Enables experimental parsing features.
        """,
    )

    # if set, will disable the use of the stable static parser and instead
    # always rely on jinja rendering.
    p.add_argument(
        "--no-static-parser",
        default=None,
        dest="static_parser",
        action="store_false",
        help="""
        Disables the static parser.
        """,
    )

    p.add_argument(
        "--profiles-dir",
        default=None,
        dest="profiles_dir",
        type=str,
        help="""
        Which directory to look in for the profiles.yml file. If not set, dbt will look in the current working directory first, then HOME/.dbt/
        """,
    )

    p.add_argument(
        "--no-anonymous-usage-stats",
        action="store_false",
        default=None,
        dest="send_anonymous_usage_stats",
        help="""
        Do not send anonymous usage stat to dbt Labs
        """,
    )

    p.add_argument(
        "-x",
        "--fail-fast",
        dest="fail_fast",
        action="store_true",
        default=None,
        help="""
        Stop execution upon a first failure.
        """,
    )

    p.add_argument(
        "-q",
        "--quiet",
        action="store_true",
        default=None,
        help="""
        Suppress all non-error logging to stdout. Does not affect
        {{ print() }} macro calls.
        """,
    )

    p.add_argument(
        "--no-print",
        action="store_true",
        default=None,
        help="""
        Suppress all {{ print() }} macro calls.
        """,
    )

    schema_cache_flag = p.add_mutually_exclusive_group()
    schema_cache_flag.add_argument(
        "--cache-selected-only",
        action="store_const",
        const=True,
        default=None,
        dest="cache_selected_only",
        help="""
        Pre cache database objects relevant to selected resource only.
        """,
    )
    schema_cache_flag.add_argument(
        "--no-cache-selected-only",
        action="store_const",
        const=False,
        dest="cache_selected_only",
        help="""
        Pre cache all database objects related to the project.
        """,
    )

    subs = p.add_subparsers(title="Available sub-commands")

    base_subparser = _build_base_subparser()

    # make the subcommands that have their own subcommands
    docs_sub = _build_docs_subparser(subs, base_subparser)
    docs_subs = docs_sub.add_subparsers(title="Available sub-commands")
    source_sub = _build_source_subparser(subs, base_subparser)
    source_subs = source_sub.add_subparsers(title="Available sub-commands")

    _build_init_subparser(subs, base_subparser)
    _build_clean_subparser(subs, base_subparser)
    _build_debug_subparser(subs, base_subparser)
    _build_deps_subparser(subs, base_subparser)
    _build_list_subparser(subs, base_subparser)

    build_sub = _build_build_subparser(subs, base_subparser)
    snapshot_sub = _build_snapshot_subparser(subs, base_subparser)
    run_sub = _build_run_subparser(subs, base_subparser)
    compile_sub = _build_compile_subparser(subs, base_subparser)
    parse_sub = _build_parse_subparser(subs, base_subparser)
    generate_sub = _build_docs_generate_subparser(docs_subs, base_subparser)
    test_sub = _build_test_subparser(subs, base_subparser)
    seed_sub = _build_seed_subparser(subs, base_subparser)
    # --threads, --no-version-check
    _add_common_arguments(
        run_sub, compile_sub, generate_sub, test_sub, seed_sub, parse_sub, build_sub
    )
    # --select, --exclude
    # list_sub sets up its own arguments.
    _add_selection_arguments(run_sub, compile_sub, generate_sub, test_sub, snapshot_sub, seed_sub)
    # --defer
    _add_defer_arguments(run_sub, test_sub, build_sub, snapshot_sub, compile_sub)
<<<<<<< HEAD
=======
    # --favor-state
    _add_favor_state_arguments(run_sub, test_sub, build_sub, snapshot_sub)
>>>>>>> 57aef33f
    # --full-refresh
    _add_table_mutability_arguments(run_sub, compile_sub, build_sub)

    _build_docs_serve_subparser(docs_subs, base_subparser)
    _build_source_freshness_subparser(source_subs, base_subparser)
    _build_run_operation_subparser(subs, base_subparser)

    if len(args) == 0:
        p.print_help()
        sys.exit(1)

    parsed = p.parse_args(args)

    # profiles_dir is set before subcommands and after, so normalize
    if hasattr(parsed, "sub_profiles_dir"):
        if parsed.sub_profiles_dir is not None:
            parsed.profiles_dir = parsed.sub_profiles_dir
        delattr(parsed, "sub_profiles_dir")
    if hasattr(parsed, "profiles_dir"):
        if parsed.profiles_dir is None:
            parsed.profiles_dir = flags.PROFILES_DIR
        else:
            parsed.profiles_dir = os.path.abspath(parsed.profiles_dir)
            # needs to be set before the other flags, because it's needed to
            # read the profile that contains them
            flags.PROFILES_DIR = parsed.profiles_dir

    # version_check is set before subcommands and after, so normalize
    if hasattr(parsed, "sub_version_check"):
        if parsed.sub_version_check is False:
            parsed.version_check = False
        delattr(parsed, "sub_version_check")

    # fail_fast is set before subcommands and after, so normalize
    if hasattr(parsed, "sub_fail_fast"):
        if parsed.sub_fail_fast is True:
            parsed.fail_fast = True
        delattr(parsed, "sub_fail_fast")

    if getattr(parsed, "project_dir", None) is not None:
        expanded_user = os.path.expanduser(parsed.project_dir)
        parsed.project_dir = os.path.abspath(expanded_user)

    if not hasattr(parsed, "which"):
        # the user did not provide a valid subcommand. trigger the help message
        # and exit with a error
        p.print_help()
        p.exit(1)

    return parsed<|MERGE_RESOLUTION|>--- conflicted
+++ resolved
@@ -1,1305 +1,227 @@
-from typing import List
-
-from dbt.logger import log_cache_events, log_manager
-
-import argparse
-import os.path
+import betterproto
+from dbt.constants import METADATA_ENV_PREFIX
+from dbt.events.base_types import BaseEvent, Cache, EventLevel, NoFile, NoStdOut, EventMsg
+from dbt.events.eventmgr import EventManager, LoggerConfig, LineFormat, NoFilter
+from dbt.events.helpers import env_secrets, scrub_secrets
+from dbt.events.types import Formatting
+from dbt.flags import get_flags
+import dbt.flags as flags_module
+from dbt.logger import GLOBAL_LOGGER, make_log_dir_if_missing
+from functools import partial
+import json
+import os
 import sys
-import traceback
-import warnings
-from contextlib import contextmanager
-from pathlib import Path
-
-import dbt.version
-from dbt.events.functions import fire_event, setup_event_logger, setup_fallback_logger, LOG_VERSION
-from dbt.events.types import (
-    EventLevel,
-    MainEncounteredError,
-    MainKeyboardInterrupt,
-    MainReportVersion,
-    MainReportArgs,
-    MainTrackingUserState,
-    MainStackTrace,
+from typing import Callable, Dict, Optional, TextIO
+import uuid
+
+
+LOG_VERSION = 3
+metadata_vars: Optional[Dict[str, str]] = None
+
+
+def setup_event_logger(log_path: str, log_format: str, use_colors: bool, debug: bool):
+    cleanup_event_logger()
+    make_log_dir_if_missing(log_path)
+
+    if get_flags().ENABLE_LEGACY_LOGGER:
+        EVENT_MANAGER.add_logger(_get_logbook_log_config(debug))
+    else:
+        EVENT_MANAGER.add_logger(_get_stdout_config(log_format, debug, use_colors))
+
+        if _CAPTURE_STREAM:
+            # Create second stdout logger to support test which want to know what's
+            # being sent to stdout.
+            # debug here is true because we need to capture debug events, and we pass in false in main
+            capture_config = _get_stdout_config(log_format, True, use_colors)
+            capture_config.output_stream = _CAPTURE_STREAM
+            EVENT_MANAGER.add_logger(capture_config)
+
+        # create and add the file logger to the event manager
+        EVENT_MANAGER.add_logger(
+            _get_logfile_config(os.path.join(log_path, "dbt.log"), use_colors, log_format)
+        )
+
+
+def _get_stdout_config(log_format: str, debug: bool, use_colors: bool) -> LoggerConfig:
+    fmt = LineFormat.PlainText
+    if log_format == "json":
+        fmt = LineFormat.Json
+    elif debug:
+        fmt = LineFormat.DebugText
+    level = EventLevel.DEBUG if debug else EventLevel.INFO
+    return LoggerConfig(
+        name="stdout_log",
+        level=level,
+        use_colors=use_colors,
+        line_format=fmt,
+        scrubber=env_scrubber,
+        filter=partial(
+            _stdout_filter,
+            bool(flags_module.LOG_CACHE_EVENTS),
+            debug,
+            bool(flags_module.QUIET),
+            log_format,
+        ),
+        output_stream=sys.stdout,
+    )
+
+
+def _stdout_filter(
+    log_cache_events: bool, debug_mode: bool, quiet_mode: bool, log_format: str, msg: EventMsg
+) -> bool:
+    return (
+        not isinstance(msg.data, NoStdOut)
+        and (not isinstance(msg.data, Cache) or log_cache_events)
+        and (EventLevel(msg.info.level) != EventLevel.DEBUG or debug_mode)
+        and (EventLevel(msg.info.level) == EventLevel.ERROR or not quiet_mode)
+        and not (log_format == "json" and type(msg.data) == Formatting)
+    )
+
+
+def _get_logfile_config(log_path: str, use_colors: bool, log_format: str) -> LoggerConfig:
+    return LoggerConfig(
+        name="file_log",
+        line_format=LineFormat.Json if log_format == "json" else LineFormat.DebugText,
+        use_colors=use_colors,
+        level=EventLevel.DEBUG,  # File log is *always* debug level
+        scrubber=env_scrubber,
+        filter=partial(_logfile_filter, bool(get_flags().LOG_CACHE_EVENTS), log_format),
+        output_file_name=log_path,
+    )
+
+
+def _logfile_filter(log_cache_events: bool, log_format: str, msg: EventMsg) -> bool:
+    return (
+        not isinstance(msg.data, NoFile)
+        and not (isinstance(msg.data, Cache) and not log_cache_events)
+        and not (log_format == "json" and type(msg.data) == Formatting)
+    )
+
+
+def _get_logbook_log_config(debug: bool) -> LoggerConfig:
+    # use the default one since this code should be removed when we remove logbook
+    flags = get_flags()
+    config = _get_stdout_config("", debug, bool(flags.USE_COLORS))
+    config.name = "logbook_log"
+    config.filter = NoFilter if flags.LOG_CACHE_EVENTS else lambda e: not isinstance(e.data, Cache)
+    config.logger = GLOBAL_LOGGER
+    return config
+
+
+def env_scrubber(msg: str) -> str:
+    return scrub_secrets(msg, env_secrets())
+
+
+def cleanup_event_logger():
+    # Reset to a no-op manager to release streams associated with logs. This is
+    # especially important for tests, since pytest replaces the stdout stream
+    # during test runs, and closes the stream after the test is over.
+    EVENT_MANAGER.loggers.clear()
+    EVENT_MANAGER.callbacks.clear()
+
+
+# Since dbt-rpc does not do its own log setup, and since some events can
+# currently fire before logs can be configured by setup_event_logger(), we
+# create a default configuration with default settings and no file output.
+EVENT_MANAGER: EventManager = EventManager()
+EVENT_MANAGER.add_logger(
+    _get_logbook_log_config(flags_module.DEBUG)  # type: ignore
+    if flags_module.ENABLE_LEGACY_LOGGER
+    else _get_stdout_config(flags_module.LOG_FORMAT, flags_module.DEBUG, flags_module.USE_COLORS)  # type: ignore
 )
-import dbt.flags as flags
-import dbt.task.build as build_task
-import dbt.task.clean as clean_task
-import dbt.task.compile as compile_task
-import dbt.task.debug as debug_task
-import dbt.task.deps as deps_task
-import dbt.task.freshness as freshness_task
-import dbt.task.generate as generate_task
-import dbt.task.init as init_task
-import dbt.task.list as list_task
-import dbt.task.run as run_task
-import dbt.task.run_operation as run_operation_task
-import dbt.task.seed as seed_task
-import dbt.task.serve as serve_task
-import dbt.task.snapshot as snapshot_task
-import dbt.task.test as test_task
-from dbt.profiler import profiler
-from dbt.adapters.factory import reset_adapters, cleanup_connections
-
-import dbt.tracking
-
-from dbt.utils import ExitCodes, args_to_dict
-from dbt.config.profile import read_user_config
-<<<<<<< HEAD
-from dbt.exceptions import (
-    Exception as dbtException,
-    DbtInternalError,
-    NotImplementedError,
-    FailedToConnectError,
-)
-=======
-from dbt.exceptions import Exception as dbtException, DbtInternalError
->>>>>>> 57aef33f
-
-
-class DBTVersion(argparse.Action):
-    """This is very similar to the built-in argparse._Version action,
-    except it just calls dbt.version.get_version_information().
-    """
-
-    def __init__(
-        self,
-        option_strings,
-        version=None,
-        dest=argparse.SUPPRESS,
-        default=argparse.SUPPRESS,
-        help="show program's version number and exit",
+
+# This global, and the following two functions for capturing stdout logs are
+# an unpleasant hack we intend to remove as part of API-ification. The GitHub
+# issue #6350 was opened for that work.
+_CAPTURE_STREAM: Optional[TextIO] = None
+
+
+# used for integration tests
+def capture_stdout_logs(stream: TextIO):
+    global _CAPTURE_STREAM
+    _CAPTURE_STREAM = stream
+
+
+def stop_capture_stdout_logs():
+    global _CAPTURE_STREAM
+    _CAPTURE_STREAM = None
+
+
+# returns a dictionary representation of the event fields.
+# the message may contain secrets which must be scrubbed at the usage site.
+def msg_to_json(msg: EventMsg) -> str:
+    msg_dict = msg_to_dict(msg)
+    raw_log_line = json.dumps(msg_dict, sort_keys=True)
+    return raw_log_line
+
+
+def msg_to_dict(msg: EventMsg) -> dict:
+    msg_dict = dict()
+    try:
+        msg_dict = msg.to_dict(casing=betterproto.Casing.SNAKE, include_default_values=True)  # type: ignore
+    except AttributeError as exc:
+        event_type = type(msg).__name__
+        raise Exception(f"type {event_type} is not serializable. {str(exc)}")
+    # We don't want an empty NodeInfo in output
+    if (
+        "data" in msg_dict
+        and "node_info" in msg_dict["data"]
+        and msg_dict["data"]["node_info"]["node_name"] == ""
     ):
-        super().__init__(
-            option_strings=option_strings, dest=dest, default=default, nargs=0, help=help
-        )
-
-    def __call__(self, parser, namespace, values, option_string=None):
-        formatter = argparse.RawTextHelpFormatter(prog=parser.prog)
-        formatter.add_text(dbt.version.get_version_information())
-        parser.exit(message=formatter.format_help())
-
-
-class DBTArgumentParser(argparse.ArgumentParser):
-    def __init__(self, *args, **kwargs):
-        super().__init__(*args, **kwargs)
-        self.register("action", "dbtversion", DBTVersion)
-
-    def add_optional_argument_inverse(
-        self,
-        name,
-        *,
-        enable_help=None,
-        disable_help=None,
-        dest=None,
-        no_name=None,
-        default=None,
-    ):
-        mutex_group = self.add_mutually_exclusive_group()
-        if not name.startswith("--"):
-            raise DbtInternalError(
-                'cannot handle optional argument without "--" prefix: ' f'got "{name}"'
-            )
-        if dest is None:
-            dest_name = name[2:].replace("-", "_")
-        else:
-            dest_name = dest
-
-        if no_name is None:
-            no_name = f"--no-{name[2:]}"
-
-        mutex_group.add_argument(
-            name,
-            action="store_const",
-            const=True,
-            dest=dest_name,
-            default=default,
-            help=enable_help,
-        )
-
-        mutex_group.add_argument(
-            f"--no-{name[2:]}",
-            action="store_const",
-            const=False,
-            dest=dest_name,
-            default=default,
-            help=disable_help,
-        )
-
-        return mutex_group
-
-
-def main(args=None):
-    # Logbook warnings are ignored so we don't have to fork logbook to support python 3.10.
-    # This _only_ works for regular cli invocations.
-    warnings.filterwarnings("ignore", category=DeprecationWarning, module="logbook")
-    if args is None:
-        args = sys.argv[1:]
-    with log_manager.applicationbound():
-        try:
-            results, succeeded = handle_and_check(args)
-            if succeeded:
-                exit_code = ExitCodes.Success.value
-            else:
-                exit_code = ExitCodes.ModelError.value
-
-        except KeyboardInterrupt:
-            # if the logger isn't configured yet, it will use the default logger
-            fire_event(MainKeyboardInterrupt())
-            exit_code = ExitCodes.UnhandledError.value
-
-        # This can be thrown by eg. argparse
-        except SystemExit as e:
-            exit_code = e.code
-
-        except BaseException as e:
-            fire_event(MainEncounteredError(exc=str(e)))
-            if not isinstance(e, dbtException):
-                fire_event(MainStackTrace(stack_trace=traceback.format_exc()))
-            exit_code = ExitCodes.UnhandledError.value
-
-    sys.exit(exit_code)
-
-
-# here for backwards compatibility
-def handle(args):
-    res, success = handle_and_check(args)
-    return res
-
-
-@contextmanager
-def adapter_management():
-    reset_adapters()
-    try:
-        yield
-    finally:
-        cleanup_connections()
-
-
-def handle_and_check(args):
-    with log_manager.applicationbound():
-        parsed = parse_args(args)
-
-        # Set flags from args, user config, and env vars
-        user_config = read_user_config(flags.PROFILES_DIR)  # This is read again later
-        flags.set_from_args(parsed, user_config)
-<<<<<<< HEAD
-
-        # If the user has asked to supress non-error logging on the cli, we want to respect that as soon as possible,
-        # so that any non-error logging done before full log config is loaded and ready is filtered accordingly.
-        setup_fallback_logger(
-            bool(flags.ENABLE_LEGACY_LOGGER), EventLevel.ERROR if flags.QUIET else EventLevel.INFO
-        )
-
-        dbt.tracking.initialize_from_flags()
-=======
-        dbt.tracking.initialize_from_flags(flags.SEND_ANONYMOUS_USAGE_STATS, flags.PROFILES_DIR)
->>>>>>> 57aef33f
-        # Set log_format from flags
-        parsed.cls.set_log_format()
-
-        # we've parsed the args and set the flags - we can now decide if we're debug or not
-        if flags.DEBUG:
-            log_manager.set_debug()
-
-        profiler_enabled = False
-
-        if parsed.record_timing_info:
-            profiler_enabled = True
-
-        with profiler(enable=profiler_enabled, outfile=parsed.record_timing_info):
-
-            with adapter_management():
-
-                task, res = run_from_args(parsed)
-                success = task.interpret_results(res)
-
-            return res, success
-
-
-<<<<<<< HEAD
-@contextmanager
-def track_run(task):
-    dbt.tracking.track_invocation_start(config=task.config, args=task.args)
-    try:
-        yield
-        dbt.tracking.track_invocation_end(config=task.config, args=task.args, result_type="ok")
-    except (NotImplementedError, FailedToConnectError) as e:
-        fire_event(MainEncounteredError(exc=str(e)))
-        dbt.tracking.track_invocation_end(config=task.config, args=task.args, result_type="error")
-    except Exception:
-        dbt.tracking.track_invocation_end(config=task.config, args=task.args, result_type="error")
-        raise
-    finally:
-        dbt.tracking.flush()
-
-
-=======
->>>>>>> 57aef33f
-def run_from_args(parsed):
-    log_cache_events(getattr(parsed, "log_cache_events", False))
-
-    # this will convert DbtConfigErrors into DbtRuntimeError
-    # task could be any one of the task objects
-    task = parsed.cls.from_args(args=parsed)
-
-    # Set up logging
-    log_path = None
-    if task.config is not None:
-        log_path = getattr(task.config, "log_path", None)
-    log_manager.set_path(log_path)
-<<<<<<< HEAD
-    setup_event_logger(log_path or "logs")
-=======
-    # WHY WE SET DEBUG TO BE TRUE HERE previously?
-    setup_event_logger(log_path or "logs", "json", False, False)
->>>>>>> 57aef33f
-
-    # For the ListTask, filter out system report logs to allow piping ls output to jq, etc
-    if not list_task.ListTask == parsed.cls:
-        fire_event(MainReportVersion(version=str(dbt.version.installed), log_version=LOG_VERSION))
-        fire_event(MainReportArgs(args=args_to_dict(parsed)))
-
-        if dbt.tracking.active_user is not None:  # mypy appeasement, always true
-            fire_event(MainTrackingUserState(user_state=dbt.tracking.active_user.state()))
-
-    results = None
-    # this has been updated with project_id and adapter info removed, these will be added to new cli work
-    # being tracked at #6097 and #6098
-    with dbt.tracking.track_run(parsed.which):
-        results = task.run()
-    return task, results
-
-
-def _build_base_subparser():
-    base_subparser = argparse.ArgumentParser(add_help=False)
-
-    base_subparser.add_argument(
-        "--project-dir",
-        default=None,
-        type=str,
-        help="""
-        Which directory to look in for the dbt_project.yml file.
-        Default is the current working directory and its parents.
-        """,
-    )
-
-    base_subparser.add_argument(
-        "--profiles-dir",
-        default=None,
-        dest="sub_profiles_dir",  # Main cli arg precedes subcommand
-        type=str,
-        help="""
-        Which directory to look in for the profiles.yml file. If not set, dbt will look in the current working directory first, then HOME/.dbt/
-        """,
-    )
-
-    base_subparser.add_argument(
-        "--profile",
-        required=False,
-        type=str,
-        help="""
-        Which profile to load. Overrides setting in dbt_project.yml.
-        """,
-    )
-
-    base_subparser.add_argument(
-        "-t",
-        "--target",
-        default=None,
-        type=str,
-        help="""
-        Which target to load for the given profile
-        """,
-    )
-
-    base_subparser.add_argument(
-        "--vars",
-        type=str,
-        default="{}",
-        help="""
-        Supply variables to the project. This argument overrides variables
-        defined in your dbt_project.yml file. This argument should be a YAML
-        string, eg. '{my_variable: my_value}'
-        """,
-    )
-
-    # if set, log all cache events. This is extremely verbose!
-    base_subparser.add_argument(
-        "--log-cache-events",
-        action="store_true",
-        help=argparse.SUPPRESS,
-    )
-
-    base_subparser.set_defaults(defer=None, state=None)
-    return base_subparser
-
-
-def _build_docs_subparser(subparsers, base_subparser):
-    docs_sub = subparsers.add_parser(
-        "docs",
-        help="""
-        Generate or serve the documentation website for your project.
-        """,
-    )
-    return docs_sub
-
-
-def _build_source_subparser(subparsers, base_subparser):
-    source_sub = subparsers.add_parser(
-        "source",
-        help="""
-        Manage your project's sources
-        """,
-    )
-    return source_sub
-
-
-def _build_init_subparser(subparsers, base_subparser):
-    sub = subparsers.add_parser(
-        "init",
-        parents=[base_subparser],
-        help="""
-        Initialize a new DBT project.
-        """,
-    )
-    sub.add_argument(
-        "project_name",
-        nargs="?",
-        help="""
-        Name of the new DBT project.
-        """,
-    )
-    sub.add_argument(
-        "-s",
-        "--skip-profile-setup",
-        dest="skip_profile_setup",
-        action="store_true",
-        help="""
-        Skip interactive profile setup.
-        """,
-    )
-    sub.set_defaults(cls=init_task.InitTask, which="init", rpc_method=None)
-    return sub
-
-
-def _build_build_subparser(subparsers, base_subparser):
-    sub = subparsers.add_parser(
-        "build",
-        parents=[base_subparser],
-        help="""
-        Run all Seeds, Models, Snapshots, and tests in DAG order
-        """,
-    )
-    sub.set_defaults(cls=build_task.BuildTask, which="build", rpc_method="build")
-    sub.add_argument(
-        "-x",
-        "--fail-fast",
-        dest="sub_fail_fast",
-        action="store_true",
-        help="""
-        Stop execution upon a first failure.
-        """,
-    )
-    sub.add_argument(
-        "--store-failures",
-        action="store_true",
-        help="""
-        Store test results (failing rows) in the database
-        """,
-    )
-    sub.add_argument(
-        "--indirect-selection",
-        choices=["eager", "cautious", "buildable"],
-        default="eager",
-        dest="indirect_selection",
-        help="""
-            Select all tests that are adjacent to selected resources,
-            even if they those resources have been explicitly selected.
-        """,
-    )
-
-    resource_values: List[str] = [str(s) for s in build_task.BuildTask.ALL_RESOURCE_VALUES] + [
-        "all"
-    ]
-    sub.add_argument(
-        "--resource-type",
-        choices=resource_values,
-        action="append",
-        default=[],
-        dest="resource_types",
-    )
-    # explicity don't support --models
-    sub.add_argument(
-        "-s",
-        "--select",
-        dest="select",
-        nargs="+",
-        help="""
-            Specify the nodes to include.
-        """,
-    )
-    _add_common_selector_arguments(sub)
-    return sub
-
-
-def _build_clean_subparser(subparsers, base_subparser):
-    sub = subparsers.add_parser(
-        "clean",
-        parents=[base_subparser],
-        help="""
-        Delete all folders in the clean-targets list
-        (usually the dbt_packages and target directories.)
-        """,
-    )
-    sub.set_defaults(cls=clean_task.CleanTask, which="clean", rpc_method=None)
-    return sub
-
-
-def _build_debug_subparser(subparsers, base_subparser):
-    sub = subparsers.add_parser(
-        "debug",
-        parents=[base_subparser],
-        help="""
-        Show some helpful information about dbt for debugging.
-
-        Not to be confused with the --debug option which increases verbosity.
-        """,
-    )
-    sub.add_argument(
-        "--config-dir",
-        action="store_true",
-        help="""
-        If specified, DBT will show path information for this project
-        """,
-    )
-    _add_version_check(sub)
-    sub.set_defaults(cls=debug_task.DebugTask, which="debug", rpc_method=None)
-    return sub
-
-
-def _build_deps_subparser(subparsers, base_subparser):
-    sub = subparsers.add_parser(
-        "deps",
-        parents=[base_subparser],
-        help="""
-        Pull the most recent version of the dependencies listed in packages.yml
-        """,
-    )
-    sub.set_defaults(cls=deps_task.DepsTask, which="deps", rpc_method="deps")
-    return sub
-
-
-def _build_snapshot_subparser(subparsers, base_subparser):
-    sub = subparsers.add_parser(
-        "snapshot",
-        parents=[base_subparser],
-        help="""
-        Execute snapshots defined in your project
-        """,
-    )
-    sub.add_argument(
-        "--threads",
-        type=int,
-        required=False,
-        help="""
-        Specify number of threads to use while snapshotting tables.
-        Overrides settings in profiles.yml.
-        """,
-    )
-    sub.set_defaults(cls=snapshot_task.SnapshotTask, which="snapshot", rpc_method="snapshot")
-    return sub
-
-
-def _add_defer_arguments(*subparsers):
-    for sub in subparsers:
-        sub.add_optional_argument_inverse(
-            "--defer",
-            enable_help="""
-            If set, defer to the state variable for resolving unselected nodes.
-            """,
-            disable_help="""
-            If set, do not defer to the state variable for resolving unselected
-            nodes.
-            """,
-            default=flags.DEFER_MODE,
-        )
-        sub.add_optional_argument_inverse(
-            "--favor-state",
-            enable_help="""
-            If set, defer to the state variable for resolving unselected nodes, even if node exist as a database object in the current environment.
-            """,
-            disable_help="""
-            If defer is set, expect standard defer behaviour.
-            """,
-            default=flags.FAVOR_STATE_MODE,
-        )
-<<<<<<< HEAD
-=======
-
-
-def _add_favor_state_arguments(*subparsers):
-    for sub in subparsers:
-        sub.add_optional_argument_inverse(
-            "--favor-state",
-            enable_help="""
-            If set, defer to the state variable for resolving unselected nodes, even if node exist as a database object in the current environment.
-            """,
-            disable_help="""
-            If defer is set, expect standard defer behaviour.
-            """,
-            default=flags.FAVOR_STATE_MODE,
-        )
->>>>>>> 57aef33f
-
-
-def _build_run_subparser(subparsers, base_subparser):
-    run_sub = subparsers.add_parser(
-        "run",
-        parents=[base_subparser],
-        help="""
-        Compile SQL and execute against the current target database.
-        """,
-    )
-    run_sub.add_argument(
-        "-x",
-        "--fail-fast",
-        dest="sub_fail_fast",
-        action="store_true",
-        help="""
-        Stop execution upon a first failure.
-        """,
-    )
-
-    run_sub.set_defaults(cls=run_task.RunTask, which="run", rpc_method="run")
-    return run_sub
-
-
-def _build_compile_subparser(subparsers, base_subparser):
-    sub = subparsers.add_parser(
-        "compile",
-        parents=[base_subparser],
-        help="""
-        Generates executable SQL from source, model, test, and analysis files.
-        Compiled SQL files are written to the target/ directory.
-        """,
-    )
-    sub.set_defaults(cls=compile_task.CompileTask, which="compile", rpc_method="compile")
-    sub.add_argument("--parse-only", action="store_true")
-    return sub
-
-
-def _build_parse_subparser(subparsers, base_subparser):
-    sub = subparsers.add_parser(
-        "parse",
-        parents=[base_subparser],
-        help="""
-        Parses the project and provides information on performance
-        """,
-    )
-    # NOTE: changing this cls to None is breaking, but this file should go
-    # away once merging the click work
-    sub.set_defaults(cls=None, which="parse", rpc_method="parse")
-    sub.add_argument("--write-manifest", action="store_true")
-    sub.add_argument("--compile", action="store_true")
-    return sub
-
-
-def _build_docs_generate_subparser(subparsers, base_subparser):
-    # it might look like docs_sub is the correct parents entry, but that
-    # will cause weird errors about 'conflicting option strings'.
-    generate_sub = subparsers.add_parser("generate", parents=[base_subparser])
-    generate_sub.set_defaults(
-        cls=generate_task.GenerateTask, which="generate", rpc_method="docs.generate"
-    )
-    generate_sub.add_argument(
-        "--no-compile",
-        action="store_false",
-        dest="compile",
-        help="""
-        Do not run "dbt compile" as part of docs generation
-        """,
-    )
-    _add_defer_arguments(generate_sub)
-    return generate_sub
-
-
-def _add_common_selector_arguments(sub):
-    sub.add_argument(
-        "--exclude",
-        required=False,
-        nargs="+",
-        help="""
-            Specify the models to exclude.
-        """,
-    )
-    sub.add_argument(
-        "--selector",
-        dest="selector_name",
-        metavar="SELECTOR_NAME",
-        help="""
-        The selector name to use, as defined in selectors.yml
-        """,
-    )
-    sub.add_argument(
-        "--state",
-        help="""
-        If set, use the given directory as the source for json files to
-        compare with this project.
-        """,
-        type=Path,
-        default=flags.ARTIFACT_STATE_PATH,
-    )
-
-
-def _add_selection_arguments(*subparsers):
-    for sub in subparsers:
-        sub.add_argument(
-            "-m",
-            "--models",
-            dest="select",
-            nargs="+",
-            help="""
-                Specify the nodes to include.
-            """,
-        )
-        sub.add_argument(
-            "-s",
-            "--select",
-            dest="select",
-            nargs="+",
-            help="""
-                Specify the nodes to include.
-            """,
-        )
-        _add_common_selector_arguments(sub)
-
-
-def _add_table_mutability_arguments(*subparsers):
-    for sub in subparsers:
-        sub.add_argument(
-            "--full-refresh",
-            "-f",
-            action="store_true",
-            help="""
-            If specified, dbt will drop incremental models and
-            fully-recalculate the incremental table from the model definition.
-            """,
-        )
-
-
-def _add_version_check(sub):
-    sub.add_argument(
-        "--no-version-check",
-        dest="sub_version_check",  # main cli arg precedes subcommands
-        action="store_false",
-        default=None,
-        help="""
-        If set, skip ensuring dbt's version matches the one specified in
-        the dbt_project.yml file ('require-dbt-version')
-        """,
-    )
-
-
-def _add_common_arguments(*subparsers):
-    for sub in subparsers:
-        sub.add_argument(
-            "--threads",
-            type=int,
-            required=False,
-            help="""
-            Specify number of threads to use while executing models. Overrides
-            settings in profiles.yml.
-            """,
-        )
-        sub.add_argument(
-            "--target-path",
-            required=False,
-            help="""
-            Configure the 'target-path'. Only applies this setting for the
-            current run. Overrides the 'DBT_TARGET_PATH' if it is set.
-            """,
-        )
-        sub.add_argument(
-            "--log-path",
-            required=False,
-            help="""
-            Configure the 'log-path'. Only applies this setting for the
-            current run. Overrides the 'DBT_LOG_PATH' if it is set.
-            """,
-        )
-        _add_version_check(sub)
-
-
-def _build_seed_subparser(subparsers, base_subparser):
-    seed_sub = subparsers.add_parser(
-        "seed",
-        parents=[base_subparser],
-        help="""
-        Load data from csv files into your data warehouse.
-        """,
-    )
-    seed_sub.add_argument(
-        "--full-refresh",
-        "-f",
-        action="store_true",
-        help="""
-        Drop existing seed tables and recreate them
-        """,
-    )
-    seed_sub.add_argument(
-        "--show",
-        action="store_true",
-        help="""
-        Show a sample of the loaded data in the terminal
-        """,
-    )
-    seed_sub.set_defaults(cls=seed_task.SeedTask, which="seed", rpc_method="seed")
-    return seed_sub
-
-
-def _build_docs_serve_subparser(subparsers, base_subparser):
-    serve_sub = subparsers.add_parser("serve", parents=[base_subparser])
-    serve_sub.add_argument(
-        "--port",
-        default=8080,
-        type=int,
-        help="""
-        Specify the port number for the docs server.
-        """,
-    )
-    serve_sub.add_argument(
-        "--no-browser",
-        dest="open_browser",
-        action="store_false",
-    )
-    serve_sub.set_defaults(cls=serve_task.ServeTask, which="serve", rpc_method=None)
-    return serve_sub
-
-
-def _build_test_subparser(subparsers, base_subparser):
-    sub = subparsers.add_parser(
-        "test",
-        parents=[base_subparser],
-        help="""
-        Runs tests on data in deployed models. Run this after `dbt run`
-        """,
-    )
-    sub.add_argument(
-        "-x",
-        "--fail-fast",
-        dest="sub_fail_fast",
-        action="store_true",
-        help="""
-        Stop execution upon a first test failure.
-        """,
-    )
-    sub.add_argument(
-        "--store-failures",
-        action="store_true",
-        help="""
-        Store test results (failing rows) in the database
-        """,
-    )
-    sub.add_argument(
-        "--indirect-selection",
-        choices=["eager", "cautious", "buildable"],
-        default="eager",
-        dest="indirect_selection",
-        help="""
-            Select all tests that are adjacent to selected resources,
-            even if they those resources have been explicitly selected.
-        """,
-    )
-
-    sub.set_defaults(cls=test_task.TestTask, which="test", rpc_method="test")
-    return sub
-
-
-def _build_source_freshness_subparser(subparsers, base_subparser):
-    sub = subparsers.add_parser(
-        "freshness",
-        parents=[base_subparser],
-        help="""
-        Snapshots the current freshness of the project's sources
-        """,
-        aliases=["snapshot-freshness"],
-    )
-    sub.add_argument(
-        "-o",
-        "--output",
-        required=False,
-        help="""
-        Specify the output path for the json report. By default, outputs to
-        target/sources.json
-        """,
-    )
-    sub.add_argument(
-        "--threads",
-        type=int,
-        required=False,
-        help="""
-        Specify number of threads to use. Overrides settings in profiles.yml
-        """,
-    )
-    sub.set_defaults(
-        cls=freshness_task.FreshnessTask,
-        which="source-freshness",
-        rpc_method="source-freshness",
-    )
-    sub.add_argument(
-        "-s",
-        "--select",
-        dest="select",
-        nargs="+",
-        help="""
-            Specify the nodes to include.
-        """,
-    )
-    _add_common_selector_arguments(sub)
-    return sub
-
-
-def _build_list_subparser(subparsers, base_subparser):
-    sub = subparsers.add_parser(
-        "list",
-        parents=[base_subparser],
-        help="""
-        List the resources in your project
-        """,
-        aliases=["ls"],
-    )
-    sub.set_defaults(cls=list_task.ListTask, which="list", rpc_method=None)
-    resource_values: List[str] = [str(s) for s in list_task.ListTask.ALL_RESOURCE_VALUES] + [
-        "default",
-        "all",
-    ]
-    sub.add_argument(
-        "--resource-type",
-        choices=resource_values,
-        action="append",
-        default=[],
-        dest="resource_types",
-    )
-    sub.add_argument("--output", choices=["json", "name", "path", "selector"], default="selector")
-    sub.add_argument("--output-keys")
-
-    sub.add_argument(
-        "-m",
-        "--models",
-        dest="models",
-        nargs="+",
-        help="""
-        Specify the models to select and set the resource-type to 'model'.
-        Mutually exclusive with '--select' (or '-s') and '--resource-type'
-        """,
-        metavar="SELECTOR",
-        required=False,
-    )
-    sub.add_argument(
-        "-s",
-        "--select",
-        dest="select",
-        nargs="+",
-        help="""
-            Specify the nodes to include.
-        """,
-        metavar="SELECTOR",
-        required=False,
-    )
-    sub.add_argument(
-        "--indirect-selection",
-        choices=["eager", "cautious", "buildable"],
-        default="eager",
-        dest="indirect_selection",
-        help="""
-            Select all tests that are adjacent to selected resources,
-            even if they those resources have been explicitly selected.
-        """,
-    )
-    _add_common_selector_arguments(sub)
-
-    return sub
-
-
-def _build_run_operation_subparser(subparsers, base_subparser):
-    sub = subparsers.add_parser(
-        "run-operation",
-        parents=[base_subparser],
-        help="""
-        Run the named macro with any supplied arguments.
-        """,
-    )
-    sub.add_argument(
-        "macro",
-        help="""
-        Specify the macro to invoke. dbt will call this macro with the supplied
-        arguments and then exit
-        """,
-    )
-    sub.add_argument(
-        "--args",
-        type=str,
-        default="{}",
-        help="""
-        Supply arguments to the macro. This dictionary will be mapped to the
-        keyword arguments defined in the selected macro. This argument should
-        be a YAML string, eg. '{my_variable: my_value}'
-        """,
-    )
-    sub.set_defaults(
-        cls=run_operation_task.RunOperationTask, which="run-operation", rpc_method="run-operation"
-    )
-    return sub
-
-
-def parse_args(args, cls=DBTArgumentParser):
-    p = cls(
-        prog="dbt",
-        description="""
-        An ELT tool for managing your SQL transformations and data models.
-        For more documentation on these commands, visit: docs.getdbt.com
-        """,
-        epilog="""
-        Specify one of these sub-commands and you can find more help from
-        there.
-        """,
-    )
-
-    p.add_argument(
-        "--version",
-        action="dbtversion",
-        help="""
-        Show version information
-        """,
-    )
-
-    p.add_argument(
-        "-r",
-        "--record-timing-info",
-        default=None,
-        type=str,
-        help="""
-        When this option is passed, dbt will output low-level timing stats to
-        the specified file. Example: `--record-timing-info output.profile`
-        """,
-    )
-
-    p.add_argument(
-        "-d",
-        "--debug",
-        action="store_true",
-        default=None,
-        help="""
-        Display debug logging during dbt execution. Useful for debugging and
-        making bug reports.
-        """,
-    )
-
-    p.add_argument(
-        "--log-format",
-        choices=["text", "json", "default"],
-        default=None,
-        help="""Specify the log format, overriding the command's default.""",
-    )
-
-    p.add_argument(
-        "--no-write-json",
-        action="store_false",
-        default=None,
-        dest="write_json",
-        help="""
-        If set, skip writing the manifest and run_results.json files to disk
-        """,
-    )
-    colors_flag = p.add_mutually_exclusive_group()
-    colors_flag.add_argument(
-        "--use-colors",
-        action="store_const",
-        const=True,
-        default=None,
-        dest="use_colors",
-        help="""
-        Colorize the output DBT prints to the terminal. Output is colorized by
-        default and may also be set in a profile or at the command line.
-        Mutually exclusive with --no-use-colors
-        """,
-    )
-    colors_flag.add_argument(
-        "--no-use-colors",
-        action="store_const",
-        const=False,
-        dest="use_colors",
-        help="""
-        Do not colorize the output DBT prints to the terminal. Output is
-        colorized by default and may also be set in a profile or at the
-        command line.
-        Mutually exclusive with --use-colors
-        """,
-    )
-
-    p.add_argument(
-        "--printer-width",
-        dest="printer_width",
-        help="""
-        Sets the width of terminal output
-        """,
-    )
-
-    warn_error_flag = p.add_mutually_exclusive_group()
-    warn_error_flag.add_argument(
-        "--warn-error",
-        action="store_true",
-        default=None,
-        help="""
-        If dbt would normally warn, instead raise an exception. Examples
-        include --select that selects nothing, deprecations, configurations
-        with no associated models, invalid test configurations, and missing
-        sources/refs in tests.
-        """,
-    )
-
-    warn_error_flag.add_argument(
-        "--warn-error-options",
-        default=None,
-        help="""
-        If dbt would normally warn, instead raise an exception based on
-        include/exclude configuration. Examples include --select that selects
-        nothing, deprecations, configurations with no associated models,
-        invalid test configurations, and missing sources/refs in tests.
-        This argument should be a YAML string, with keys 'include' or 'exclude'.
-        eg. '{"include": "all", "exclude": ["NoNodesForSelectionCriteria"]}'
-        """,
-    )
-
-<<<<<<< HEAD
-=======
-    warn_error_flag.add_argument(
-        "--warn-error-options",
-        default=None,
-        help="""
-        If dbt would normally warn, instead raise an exception based on
-        include/exclude configuration. Examples include --select that selects
-        nothing, deprecations, configurations with no associated models,
-        invalid test configurations, and missing sources/refs in tests.
-        This argument should be a YAML string, with keys 'include' or 'exclude'.
-        eg. '{"include": "all", "exclude": ["NoNodesForSelectionCriteria"]}'
-        """,
-    )
-
->>>>>>> 57aef33f
-    p.add_argument(
-        "--no-version-check",
-        dest="version_check",
-        action="store_false",
-        default=None,
-        help="""
-        If set, skip ensuring dbt's version matches the one specified in
-        the dbt_project.yml file ('require-dbt-version')
-        """,
-    )
-
-    p.add_optional_argument_inverse(
-        "--partial-parse",
-        enable_help="""
-        Allow for partial parsing by looking for and writing to a pickle file
-        in the target directory. This overrides the user configuration file.
-        """,
-        disable_help="""
-        Disallow partial parsing. This overrides the user configuration file.
-        """,
-    )
-
-    # if set, run dbt in single-threaded mode: thread count is ignored, and
-    # calls go through `map` instead of the thread pool. This is useful for
-    # getting performance information about aspects of dbt that normally run in
-    # a thread, as the profiler ignores child threads. Users should really
-    # never use this.
-    p.add_argument(
-        "--single-threaded",
-        action="store_true",
-        help=argparse.SUPPRESS,
-    )
-
-    # if set, will use the latest features from the static parser instead of
-    # the stable static parser.
-    p.add_argument(
-        "--use-experimental-parser",
-        action="store_true",
-        default=None,
-        help="""
-        Enables experimental parsing features.
-        """,
-    )
-
-    # if set, will disable the use of the stable static parser and instead
-    # always rely on jinja rendering.
-    p.add_argument(
-        "--no-static-parser",
-        default=None,
-        dest="static_parser",
-        action="store_false",
-        help="""
-        Disables the static parser.
-        """,
-    )
-
-    p.add_argument(
-        "--profiles-dir",
-        default=None,
-        dest="profiles_dir",
-        type=str,
-        help="""
-        Which directory to look in for the profiles.yml file. If not set, dbt will look in the current working directory first, then HOME/.dbt/
-        """,
-    )
-
-    p.add_argument(
-        "--no-anonymous-usage-stats",
-        action="store_false",
-        default=None,
-        dest="send_anonymous_usage_stats",
-        help="""
-        Do not send anonymous usage stat to dbt Labs
-        """,
-    )
-
-    p.add_argument(
-        "-x",
-        "--fail-fast",
-        dest="fail_fast",
-        action="store_true",
-        default=None,
-        help="""
-        Stop execution upon a first failure.
-        """,
-    )
-
-    p.add_argument(
-        "-q",
-        "--quiet",
-        action="store_true",
-        default=None,
-        help="""
-        Suppress all non-error logging to stdout. Does not affect
-        {{ print() }} macro calls.
-        """,
-    )
-
-    p.add_argument(
-        "--no-print",
-        action="store_true",
-        default=None,
-        help="""
-        Suppress all {{ print() }} macro calls.
-        """,
-    )
-
-    schema_cache_flag = p.add_mutually_exclusive_group()
-    schema_cache_flag.add_argument(
-        "--cache-selected-only",
-        action="store_const",
-        const=True,
-        default=None,
-        dest="cache_selected_only",
-        help="""
-        Pre cache database objects relevant to selected resource only.
-        """,
-    )
-    schema_cache_flag.add_argument(
-        "--no-cache-selected-only",
-        action="store_const",
-        const=False,
-        dest="cache_selected_only",
-        help="""
-        Pre cache all database objects related to the project.
-        """,
-    )
-
-    subs = p.add_subparsers(title="Available sub-commands")
-
-    base_subparser = _build_base_subparser()
-
-    # make the subcommands that have their own subcommands
-    docs_sub = _build_docs_subparser(subs, base_subparser)
-    docs_subs = docs_sub.add_subparsers(title="Available sub-commands")
-    source_sub = _build_source_subparser(subs, base_subparser)
-    source_subs = source_sub.add_subparsers(title="Available sub-commands")
-
-    _build_init_subparser(subs, base_subparser)
-    _build_clean_subparser(subs, base_subparser)
-    _build_debug_subparser(subs, base_subparser)
-    _build_deps_subparser(subs, base_subparser)
-    _build_list_subparser(subs, base_subparser)
-
-    build_sub = _build_build_subparser(subs, base_subparser)
-    snapshot_sub = _build_snapshot_subparser(subs, base_subparser)
-    run_sub = _build_run_subparser(subs, base_subparser)
-    compile_sub = _build_compile_subparser(subs, base_subparser)
-    parse_sub = _build_parse_subparser(subs, base_subparser)
-    generate_sub = _build_docs_generate_subparser(docs_subs, base_subparser)
-    test_sub = _build_test_subparser(subs, base_subparser)
-    seed_sub = _build_seed_subparser(subs, base_subparser)
-    # --threads, --no-version-check
-    _add_common_arguments(
-        run_sub, compile_sub, generate_sub, test_sub, seed_sub, parse_sub, build_sub
-    )
-    # --select, --exclude
-    # list_sub sets up its own arguments.
-    _add_selection_arguments(run_sub, compile_sub, generate_sub, test_sub, snapshot_sub, seed_sub)
-    # --defer
-    _add_defer_arguments(run_sub, test_sub, build_sub, snapshot_sub, compile_sub)
-<<<<<<< HEAD
-=======
-    # --favor-state
-    _add_favor_state_arguments(run_sub, test_sub, build_sub, snapshot_sub)
->>>>>>> 57aef33f
-    # --full-refresh
-    _add_table_mutability_arguments(run_sub, compile_sub, build_sub)
-
-    _build_docs_serve_subparser(docs_subs, base_subparser)
-    _build_source_freshness_subparser(source_subs, base_subparser)
-    _build_run_operation_subparser(subs, base_subparser)
-
-    if len(args) == 0:
-        p.print_help()
-        sys.exit(1)
-
-    parsed = p.parse_args(args)
-
-    # profiles_dir is set before subcommands and after, so normalize
-    if hasattr(parsed, "sub_profiles_dir"):
-        if parsed.sub_profiles_dir is not None:
-            parsed.profiles_dir = parsed.sub_profiles_dir
-        delattr(parsed, "sub_profiles_dir")
-    if hasattr(parsed, "profiles_dir"):
-        if parsed.profiles_dir is None:
-            parsed.profiles_dir = flags.PROFILES_DIR
-        else:
-            parsed.profiles_dir = os.path.abspath(parsed.profiles_dir)
-            # needs to be set before the other flags, because it's needed to
-            # read the profile that contains them
-            flags.PROFILES_DIR = parsed.profiles_dir
-
-    # version_check is set before subcommands and after, so normalize
-    if hasattr(parsed, "sub_version_check"):
-        if parsed.sub_version_check is False:
-            parsed.version_check = False
-        delattr(parsed, "sub_version_check")
-
-    # fail_fast is set before subcommands and after, so normalize
-    if hasattr(parsed, "sub_fail_fast"):
-        if parsed.sub_fail_fast is True:
-            parsed.fail_fast = True
-        delattr(parsed, "sub_fail_fast")
-
-    if getattr(parsed, "project_dir", None) is not None:
-        expanded_user = os.path.expanduser(parsed.project_dir)
-        parsed.project_dir = os.path.abspath(expanded_user)
-
-    if not hasattr(parsed, "which"):
-        # the user did not provide a valid subcommand. trigger the help message
-        # and exit with a error
-        p.print_help()
-        p.exit(1)
-
-    return parsed+        del msg_dict["data"]["node_info"]
+    return msg_dict
+
+
+def warn_or_error(event, node=None):
+    flags = get_flags()
+    if flags.WARN_ERROR or flags.WARN_ERROR_OPTIONS.includes(type(event).__name__):
+
+        # TODO: resolve this circular import when at top
+        from dbt.exceptions import EventCompilationError
+
+        raise EventCompilationError(event.message(), node)
+    else:
+        fire_event(event)
+
+
+# an alternative to fire_event which only creates and logs the event value
+# if the condition is met. Does nothing otherwise.
+def fire_event_if(
+    conditional: bool, lazy_e: Callable[[], BaseEvent], level: EventLevel = None
+) -> None:
+    if conditional:
+        fire_event(lazy_e(), level=level)
+
+
+# top-level method for accessing the new eventing system
+# this is where all the side effects happen branched by event type
+# (i.e. - mutating the event history, printing to stdout, logging
+# to files, etc.)
+def fire_event(e: BaseEvent, level: EventLevel = None) -> None:
+    EVENT_MANAGER.fire_event(e, level=level)
+
+
+def get_metadata_vars() -> Dict[str, str]:
+    global metadata_vars
+    if metadata_vars is None:
+        metadata_vars = {
+            k[len(METADATA_ENV_PREFIX) :]: v
+            for k, v in os.environ.items()
+            if k.startswith(METADATA_ENV_PREFIX)
+        }
+    return metadata_vars
+
+
+def reset_metadata_vars() -> None:
+    global metadata_vars
+    metadata_vars = None
+
+
+def get_invocation_id() -> str:
+    return EVENT_MANAGER.invocation_id
+
+
+def set_invocation_id() -> None:
+    # This is primarily for setting the invocation_id for separate
+    # commands in the dbt servers. It shouldn't be necessary for the CLI.
+    EVENT_MANAGER.invocation_id = str(uuid.uuid4())