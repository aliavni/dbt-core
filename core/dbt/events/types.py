--- conflicted
+++ resolved
@@ -388,28 +388,29 @@
         return line_wrap_message(warning_tag(f"Deprecated functionality\n\n{description}"))
 
 
-<<<<<<< HEAD
 class TestsConfigDeprecation(WarnLevel):
-=======
-class ProjectFlagsMovedDeprecation(WarnLevel):
->>>>>>> a1f78a8f
-    def code(self) -> str:
-        return "D013"
+    def code(self) -> str:
+        return "D012"
 
     def message(self) -> str:
         description = (
-<<<<<<< HEAD
             f"The `{self.deprecated_path}` config has been renamed to `{self.exp_path}`. "
             "Please update your `dbt_project.yml` configuration to reflect this change."
         )
         return line_wrap_message(warning_tag(f"Deprecated functionality\n\n{description}"))
-=======
+
+
+class ProjectFlagsMovedDeprecation(WarnLevel):
+    def code(self) -> str:
+        return "D013"
+
+    def message(self) -> str:
+        description = (
             "User config should be moved from the 'config' key in profiles.yml to the 'flags' "
             "key in dbt_project.yml."
         )
         # Can't use line_wrap_message here because flags.printer_width isn't available yet
         return warning_tag(f"Deprecated functionality\n\n{description}")
->>>>>>> a1f78a8f
 
 
 # =======================================================
