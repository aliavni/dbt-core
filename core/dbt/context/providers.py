import abc
import os
from typing import (
    Callable,
    Any,
    Dict,
    Optional,
    Union,
    List,
    TypeVar,
    Type,
    Iterable,
    Mapping,
)
from typing_extensions import Protocol

from dbt.adapters.base.column import Column
from dbt.adapters.factory import get_adapter, get_adapter_package_names, get_adapter_type_names
from dbt.clients import agate_helper
from dbt.clients.jinja import get_rendered, MacroGenerator, MacroStack
from dbt.config import RuntimeConfig, Project
from dbt.constants import SECRET_ENV_PREFIX, DEFAULT_ENV_PLACEHOLDER
from dbt.context.base import contextmember, contextproperty, Var
from dbt.context.configured import FQNLookup
from dbt.context.context_config import ContextConfig
from dbt.context.exceptions_jinja import wrapped_exports
from dbt.context.macro_resolver import MacroResolver, TestMacroNamespace
from dbt.context.macros import MacroNamespaceBuilder, MacroNamespace
from dbt.context.manifest import ManifestContext
from dbt.contracts.connection import AdapterResponse
from dbt.contracts.graph.manifest import Manifest, Disabled
from dbt.contracts.graph.nodes import (
    Macro,
    Exposure,
    Metric,
    SeedNode,
    SourceDefinition,
    Resource,
    ManifestNode,
)
from dbt.contracts.graph.metrics import MetricReference, ResolvedMetricReference
from dbt.events.functions import get_metadata_vars
from dbt.exceptions import (
<<<<<<< HEAD
    CompilationException,
    ConflictingConfigKeys,
    DisallowSecretEnvVar,
    EnvVarMissing,
    InternalException,
    InvalidInlineModelConfig,
    InvalidNumberSourceArgs,
    InvalidPersistDocsValueType,
    LoadAgateTableNotSeed,
    LoadAgateTableValueError,
    MacroInvalidDispatchArg,
    MacrosSourcesUnWriteable,
    MetricInvalidArgs,
    MissingConfig,
    OperationsCannotRefEphemeralNodes,
    PackageNotInDeps,
    ParsingException,
    RefBadContext,
    RefInvalidArgs,
    RuntimeException,
    TargetNotFound,
    ValidationException,
=======
    CompilationError,
    ConflictingConfigKeysError,
    SecretEnvVarLocationError,
    EnvVarMissingError,
    DbtInternalError,
    InlineModelConfigError,
    NumberSourceArgsError,
    PersistDocsValueTypeError,
    LoadAgateTableNotSeedError,
    LoadAgateTableValueError,
    MacroDispatchArgError,
    MacrosSourcesUnWriteableError,
    MetricArgsError,
    MissingConfigError,
    OperationsCannotRefEphemeralNodesError,
    PackageNotInDepsError,
    ParsingError,
    RefBadContextError,
    RefArgsError,
    DbtRuntimeError,
    TargetNotFoundError,
    DbtValidationError,
>>>>>>> 3aeab737
)
from dbt.config import IsFQNResource
from dbt.node_types import NodeType, ModelLanguage

from dbt.utils import merge, AttrDict, MultiDict, args_to_dict

from dbt import selected_resources

import agate


_MISSING = object()


# base classes
class RelationProxy:
    def __init__(self, adapter):
        self._quoting_config = adapter.config.quoting
        self._relation_type = adapter.Relation

    def __getattr__(self, key):
        return getattr(self._relation_type, key)

    def create_from_source(self, *args, **kwargs):
        # bypass our create when creating from source so as not to mess up
        # the source quoting
        return self._relation_type.create_from_source(*args, **kwargs)

    def create(self, *args, **kwargs):
        kwargs["quote_policy"] = merge(self._quoting_config, kwargs.pop("quote_policy", {}))
        return self._relation_type.create(*args, **kwargs)


class BaseDatabaseWrapper:
    """
    Wrapper for runtime database interaction. Applies the runtime quote policy
    via a relation proxy.
    """

    def __init__(self, adapter, namespace: MacroNamespace):
        self._adapter = adapter
        self.Relation = RelationProxy(adapter)
        self._namespace = namespace

    def __getattr__(self, name):
        raise NotImplementedError("subclasses need to implement this")

    @property
    def config(self):
        return self._adapter.config

    def type(self):
        return self._adapter.type()

    def commit(self):
        return self._adapter.commit_if_has_connection()

    def _get_adapter_macro_prefixes(self) -> List[str]:
        # order matters for dispatch:
        #  1. current adapter
        #  2. any parent adapters (dependencies)
        #  3. 'default'
        search_prefixes = get_adapter_type_names(self._adapter.type()) + ["default"]
        return search_prefixes

    def dispatch(
        self,
        macro_name: str,
        macro_namespace: Optional[str] = None,
        packages: Optional[List[str]] = None,  # eventually remove since it's fully deprecated
    ) -> MacroGenerator:
        search_packages: List[Optional[str]]

        if "." in macro_name:
            suggest_macro_namespace, suggest_macro_name = macro_name.split(".", 1)
            msg = (
                f'In adapter.dispatch, got a macro name of "{macro_name}", '
                f'but "." is not a valid macro name component. Did you mean '
                f'`adapter.dispatch("{suggest_macro_name}", '
                f'macro_namespace="{suggest_macro_namespace}")`?'
            )
            raise CompilationError(msg)

        if packages is not None:
<<<<<<< HEAD
            raise MacroInvalidDispatchArg(macro_name)
=======
            raise MacroDispatchArgError(macro_name)
>>>>>>> 3aeab737

        namespace = macro_namespace

        if namespace is None:
            search_packages = [None]
        elif isinstance(namespace, str):
            search_packages = self._adapter.config.get_macro_search_order(namespace)
            if not search_packages and namespace in self._adapter.config.dependencies:
                search_packages = [self.config.project_name, namespace]
        else:
            # Not a string and not None so must be a list
            raise CompilationError(
                f"In adapter.dispatch, got a list macro_namespace argument "
                f'("{macro_namespace}"), but macro_namespace should be None or a string.'
            )

        attempts = []

        for package_name in search_packages:
            for prefix in self._get_adapter_macro_prefixes():
                search_name = f"{prefix}__{macro_name}"
                try:
                    # this uses the namespace from the context
                    macro = self._namespace.get_from_package(package_name, search_name)
                except CompilationError:
                    # Only raise CompilationError if macro is not found in
                    # any package
                    macro = None

                if package_name is None:
                    attempts.append(search_name)
                else:
                    attempts.append(f"{package_name}.{search_name}")

                if macro is not None:
                    return macro

        searched = ", ".join(repr(a) for a in attempts)
        msg = f"In dispatch: No macro named '{macro_name}' found\n    Searched for: {searched}"
<<<<<<< HEAD
        raise CompilationException(msg)
=======
        raise CompilationError(msg)
>>>>>>> 3aeab737


class BaseResolver(metaclass=abc.ABCMeta):
    def __init__(self, db_wrapper, model, config, manifest):
        self.db_wrapper = db_wrapper
        self.model = model
        self.config = config
        self.manifest = manifest

    @property
    def current_project(self):
        return self.config.project_name

    @property
    def Relation(self):
        return self.db_wrapper.Relation

    @abc.abstractmethod
    def __call__(self, *args: str) -> Union[str, RelationProxy, MetricReference]:
        pass


class BaseRefResolver(BaseResolver):
    @abc.abstractmethod
    def resolve(self, name: str, package: Optional[str] = None) -> RelationProxy:
        ...

    def _repack_args(self, name: str, package: Optional[str]) -> List[str]:
        if package is None:
            return [name]
        else:
            return [package, name]

    def validate_args(self, name: str, package: Optional[str]):
        if not isinstance(name, str):
<<<<<<< HEAD
            raise CompilationException(
=======
            raise CompilationError(
>>>>>>> 3aeab737
                f"The name argument to ref() must be a string, got {type(name)}"
            )

        if package is not None and not isinstance(package, str):
<<<<<<< HEAD
            raise CompilationException(
=======
            raise CompilationError(
>>>>>>> 3aeab737
                f"The package argument to ref() must be a string or None, got {type(package)}"
            )

    def __call__(self, *args: str) -> RelationProxy:
        name: str
        package: Optional[str] = None

        if len(args) == 1:
            name = args[0]
        elif len(args) == 2:
            package, name = args
        else:
<<<<<<< HEAD
            raise RefInvalidArgs(node=self.model, args=args)
=======
            raise RefArgsError(node=self.model, args=args)
>>>>>>> 3aeab737
        self.validate_args(name, package)
        return self.resolve(name, package)


class BaseSourceResolver(BaseResolver):
    @abc.abstractmethod
    def resolve(self, source_name: str, table_name: str):
        pass

    def validate_args(self, source_name: str, table_name: str):
        if not isinstance(source_name, str):
            raise CompilationError(
                f"The source name (first) argument to source() must be a "
                f"string, got {type(source_name)}"
            )
        if not isinstance(table_name, str):
            raise CompilationError(
                f"The table name (second) argument to source() must be a "
                f"string, got {type(table_name)}"
            )

    def __call__(self, *args: str) -> RelationProxy:
        if len(args) != 2:
<<<<<<< HEAD
            raise InvalidNumberSourceArgs(args, node=self.model)
=======
            raise NumberSourceArgsError(args, node=self.model)
>>>>>>> 3aeab737
        self.validate_args(args[0], args[1])
        return self.resolve(args[0], args[1])


class BaseMetricResolver(BaseResolver):
    def resolve(self, name: str, package: Optional[str] = None) -> MetricReference:
        ...

    def _repack_args(self, name: str, package: Optional[str]) -> List[str]:
        if package is None:
            return [name]
        else:
            return [package, name]

    def validate_args(self, name: str, package: Optional[str]):
        if not isinstance(name, str):
            raise CompilationError(
                f"The name argument to metric() must be a string, got {type(name)}"
            )

        if package is not None and not isinstance(package, str):
            raise CompilationError(
                f"The package argument to metric() must be a string or None, got {type(package)}"
            )

    def __call__(self, *args: str) -> MetricReference:
        name: str
        package: Optional[str] = None

        if len(args) == 1:
            name = args[0]
        elif len(args) == 2:
            package, name = args
        else:
<<<<<<< HEAD
            raise MetricInvalidArgs(node=self.model, args=args)
=======
            raise MetricArgsError(node=self.model, args=args)
>>>>>>> 3aeab737
        self.validate_args(name, package)
        return self.resolve(name, package)


class Config(Protocol):
    def __init__(self, model, context_config: Optional[ContextConfig]):
        ...


# Implementation of "config(..)" calls in models
class ParseConfigObject(Config):
    def __init__(self, model, context_config: Optional[ContextConfig]):
        self.model = model
        self.context_config = context_config

    def _transform_config(self, config):
        for oldkey in ("pre_hook", "post_hook"):
            if oldkey in config:
                newkey = oldkey.replace("_", "-")
                if newkey in config:
<<<<<<< HEAD
                    raise ConflictingConfigKeys(oldkey, newkey, node=self.model)
=======
                    raise ConflictingConfigKeysError(oldkey, newkey, node=self.model)
>>>>>>> 3aeab737
                config[newkey] = config.pop(oldkey)
        return config

    def __call__(self, *args, **kwargs):
        if len(args) == 1 and len(kwargs) == 0:
            opts = args[0]
        elif len(args) == 0 and len(kwargs) > 0:
            opts = kwargs
        else:
<<<<<<< HEAD
            raise InvalidInlineModelConfig(node=self.model)
=======
            raise InlineModelConfigError(node=self.model)
>>>>>>> 3aeab737

        opts = self._transform_config(opts)

        # it's ok to have a parse context with no context config, but you must
        # not call it!
        if self.context_config is None:
            raise DbtRuntimeError("At parse time, did not receive a context config")
        self.context_config.add_config_call(opts)
        return ""

    def set(self, name, value):
        return self.__call__({name: value})

    def require(self, name, validator=None):
        return ""

    def get(self, name, default=None, validator=None):
        return ""

    def persist_relation_docs(self) -> bool:
        return False

    def persist_column_docs(self) -> bool:
        return False


class RuntimeConfigObject(Config):
    def __init__(self, model, context_config: Optional[ContextConfig] = None):
        self.model = model
        # we never use or get a config, only the parser cares

    def __call__(self, *args, **kwargs):
        return ""

    def set(self, name, value):
        return self.__call__({name: value})

    def _validate(self, validator, value):
        validator(value)

    def _lookup(self, name, default=_MISSING):
        # if this is a macro, there might be no `model.config`.
        if not hasattr(self.model, "config"):
            result = default
        else:
            result = self.model.config.get(name, default)
        if result is _MISSING:
<<<<<<< HEAD
            raise MissingConfig(unique_id=self.model.unique_id, name=name)
=======
            raise MissingConfigError(unique_id=self.model.unique_id, name=name)
>>>>>>> 3aeab737
        return result

    def require(self, name, validator=None):
        to_return = self._lookup(name)

        if validator is not None:
            self._validate(validator, to_return)

        return to_return

    def get(self, name, default=None, validator=None):
        to_return = self._lookup(name, default)

        if validator is not None and default is not None:
            self._validate(validator, to_return)

        return to_return

    def persist_relation_docs(self) -> bool:
        persist_docs = self.get("persist_docs", default={})
        if not isinstance(persist_docs, dict):
<<<<<<< HEAD
            raise InvalidPersistDocsValueType(persist_docs)
=======
            raise PersistDocsValueTypeError(persist_docs)
>>>>>>> 3aeab737

        return persist_docs.get("relation", False)

    def persist_column_docs(self) -> bool:
        persist_docs = self.get("persist_docs", default={})
        if not isinstance(persist_docs, dict):
<<<<<<< HEAD
            raise InvalidPersistDocsValueType(persist_docs)
=======
            raise PersistDocsValueTypeError(persist_docs)
>>>>>>> 3aeab737

        return persist_docs.get("columns", False)


# `adapter` implementations
class ParseDatabaseWrapper(BaseDatabaseWrapper):
    """The parser subclass of the database wrapper applies any explicit
    parse-time overrides.
    """

    def __getattr__(self, name):
        override = name in self._adapter._available_ and name in self._adapter._parse_replacements_

        if override:
            return self._adapter._parse_replacements_[name]
        elif name in self._adapter._available_:
            return getattr(self._adapter, name)
        else:
            raise AttributeError(
                "'{}' object has no attribute '{}'".format(self.__class__.__name__, name)
            )


class RuntimeDatabaseWrapper(BaseDatabaseWrapper):
    """The runtime database wrapper exposes everything the adapter marks
    available.
    """

    def __getattr__(self, name):
        if name in self._adapter._available_:
            return getattr(self._adapter, name)
        else:
            raise AttributeError(
                "'{}' object has no attribute '{}'".format(self.__class__.__name__, name)
            )


# `ref` implementations
class ParseRefResolver(BaseRefResolver):
    def resolve(self, name: str, package: Optional[str] = None) -> RelationProxy:
        self.model.refs.append(self._repack_args(name, package))

        return self.Relation.create_from(self.config, self.model)


ResolveRef = Union[Disabled, ManifestNode]


class RuntimeRefResolver(BaseRefResolver):
    def resolve(self, target_name: str, target_package: Optional[str] = None) -> RelationProxy:
        target_model = self.manifest.resolve_ref(
            target_name,
            target_package,
            self.current_project,
            self.model.package_name,
        )

        if target_model is None or isinstance(target_model, Disabled):
<<<<<<< HEAD
            raise TargetNotFound(
=======
            raise TargetNotFoundError(
>>>>>>> 3aeab737
                node=self.model,
                target_name=target_name,
                target_kind="node",
                target_package=target_package,
                disabled=isinstance(target_model, Disabled),
            )
        self.validate(target_model, target_name, target_package)
        return self.create_relation(target_model, target_name)

    def create_relation(self, target_model: ManifestNode, name: str) -> RelationProxy:
        if target_model.is_ephemeral_model:
            self.model.set_cte(target_model.unique_id, None)
            return self.Relation.create_ephemeral_from_node(self.config, target_model)
        else:
            return self.Relation.create_from(self.config, target_model)

    def validate(
        self, resolved: ManifestNode, target_name: str, target_package: Optional[str]
    ) -> None:
        if resolved.unique_id not in self.model.depends_on.nodes:
            args = self._repack_args(target_name, target_package)
<<<<<<< HEAD
            raise RefBadContext(node=self.model, args=args)
=======
            raise RefBadContextError(node=self.model, args=args)
>>>>>>> 3aeab737


class OperationRefResolver(RuntimeRefResolver):
    def validate(
        self,
        resolved: ManifestNode,
        target_name: str,
        target_package: Optional[str],
    ) -> None:
        pass

    def create_relation(self, target_model: ManifestNode, name: str) -> RelationProxy:
        if target_model.is_ephemeral_model:
            # In operations, we can't ref() ephemeral nodes, because
            # Macros do not support set_cte
<<<<<<< HEAD
            raise OperationsCannotRefEphemeralNodes(target_model.name, node=self.model)
=======
            raise OperationsCannotRefEphemeralNodesError(target_model.name, node=self.model)
>>>>>>> 3aeab737
        else:
            return super().create_relation(target_model, name)


# `source` implementations
class ParseSourceResolver(BaseSourceResolver):
    def resolve(self, source_name: str, table_name: str):
        # When you call source(), this is what happens at parse time
        self.model.sources.append([source_name, table_name])
        return self.Relation.create_from(self.config, self.model)


class RuntimeSourceResolver(BaseSourceResolver):
    def resolve(self, source_name: str, table_name: str):
        target_source = self.manifest.resolve_source(
            source_name,
            table_name,
            self.current_project,
            self.model.package_name,
        )

        if target_source is None or isinstance(target_source, Disabled):
<<<<<<< HEAD
            raise TargetNotFound(
=======
            raise TargetNotFoundError(
>>>>>>> 3aeab737
                node=self.model,
                target_name=f"{source_name}.{table_name}",
                target_kind="source",
                disabled=(isinstance(target_source, Disabled)),
            )
        return self.Relation.create_from_source(target_source)


# metric` implementations
class ParseMetricResolver(BaseMetricResolver):
    def resolve(self, name: str, package: Optional[str] = None) -> MetricReference:
        self.model.metrics.append(self._repack_args(name, package))

        return MetricReference(name, package)


class RuntimeMetricResolver(BaseMetricResolver):
    def resolve(self, target_name: str, target_package: Optional[str] = None) -> MetricReference:
        target_metric = self.manifest.resolve_metric(
            target_name,
            target_package,
            self.current_project,
            self.model.package_name,
        )

        if target_metric is None or isinstance(target_metric, Disabled):
<<<<<<< HEAD
            raise TargetNotFound(
=======
            raise TargetNotFoundError(
>>>>>>> 3aeab737
                node=self.model,
                target_name=target_name,
                target_kind="metric",
                target_package=target_package,
            )

        return ResolvedMetricReference(target_metric, self.manifest, self.Relation)


# `var` implementations.
class ModelConfiguredVar(Var):
    def __init__(
        self,
        context: Dict[str, Any],
        config: RuntimeConfig,
        node: Resource,
    ) -> None:
        self._node: Resource
        self._config: RuntimeConfig = config
        super().__init__(context, config.cli_vars, node=node)

    def packages_for_node(self) -> Iterable[Project]:
        dependencies = self._config.load_dependencies()
        package_name = self._node.package_name

        if package_name != self._config.project_name:
            if package_name not in dependencies:
                # I don't think this is actually reachable
<<<<<<< HEAD
                raise PackageNotInDeps(package_name, node=self._node)
=======
                raise PackageNotInDepsError(package_name, node=self._node)
>>>>>>> 3aeab737
            yield dependencies[package_name]
        yield self._config

    def _generate_merged(self) -> Mapping[str, Any]:
        search_node: IsFQNResource
        if isinstance(self._node, IsFQNResource):
            search_node = self._node
        else:
            search_node = FQNLookup(self._node.package_name)

        adapter_type = self._config.credentials.type

        merged = MultiDict()
        for project in self.packages_for_node():
            merged.add(project.vars.vars_for(search_node, adapter_type))
        merged.add(self._cli_vars)
        return merged


class ParseVar(ModelConfiguredVar):
    def get_missing_var(self, var_name):
        # in the parser, just always return None.
        return None


class RuntimeVar(ModelConfiguredVar):
    pass


# Providers
class Provider(Protocol):
    execute: bool
    Config: Type[Config]
    DatabaseWrapper: Type[BaseDatabaseWrapper]
    Var: Type[ModelConfiguredVar]
    ref: Type[BaseRefResolver]
    source: Type[BaseSourceResolver]
    metric: Type[BaseMetricResolver]


class ParseProvider(Provider):
    execute = False
    Config = ParseConfigObject
    DatabaseWrapper = ParseDatabaseWrapper
    Var = ParseVar
    ref = ParseRefResolver
    source = ParseSourceResolver
    metric = ParseMetricResolver


class GenerateNameProvider(Provider):
    execute = False
    Config = RuntimeConfigObject
    DatabaseWrapper = ParseDatabaseWrapper
    Var = RuntimeVar
    ref = ParseRefResolver
    source = ParseSourceResolver
    metric = ParseMetricResolver


class RuntimeProvider(Provider):
    execute = True
    Config = RuntimeConfigObject
    DatabaseWrapper = RuntimeDatabaseWrapper
    Var = RuntimeVar
    ref = RuntimeRefResolver
    source = RuntimeSourceResolver
    metric = RuntimeMetricResolver


class OperationProvider(RuntimeProvider):
    ref = OperationRefResolver


T = TypeVar("T")


# Base context collection, used for parsing configs.
class ProviderContext(ManifestContext):
    # subclasses are MacroContext, ModelContext, TestContext
    def __init__(
        self,
        model,
        config: RuntimeConfig,
        manifest: Manifest,
        provider: Provider,
        context_config: Optional[ContextConfig],
    ) -> None:
        if provider is None:
            raise DbtInternalError(f"Invalid provider given to context: {provider}")
        # mypy appeasement - we know it'll be a RuntimeConfig
        self.config: RuntimeConfig
        self.model: Union[Macro, ManifestNode] = model
        super().__init__(config, manifest, model.package_name)
        self.sql_results: Dict[str, AttrDict] = {}
        self.context_config: Optional[ContextConfig] = context_config
        self.provider: Provider = provider
        self.adapter = get_adapter(self.config)
        # The macro namespace is used in creating the DatabaseWrapper
        self.db_wrapper = self.provider.DatabaseWrapper(self.adapter, self.namespace)

    # This overrides the method in ManifestContext, and provides
    # a model, which the ManifestContext builder does not
    def _get_namespace_builder(self):
        internal_packages = get_adapter_package_names(self.config.credentials.type)
        return MacroNamespaceBuilder(
            self.config.project_name,
            self.search_package,
            self.macro_stack,
            internal_packages,
            self.model,
        )

    @contextproperty
    def dbt_metadata_envs(self) -> Dict[str, str]:
        return get_metadata_vars()

    @contextproperty
    def invocation_args_dict(self):
        return args_to_dict(self.config.args)

    @contextproperty
    def _sql_results(self) -> Dict[str, AttrDict]:
        return self.sql_results

    @contextmember
    def load_result(self, name: str) -> Optional[AttrDict]:
        return self.sql_results.get(name)

    @contextmember
    def store_result(
        self, name: str, response: Any, agate_table: Optional[agate.Table] = None
    ) -> str:
        if agate_table is None:
            agate_table = agate_helper.empty_table()

        self.sql_results[name] = AttrDict(
            {
                "response": response,
                "data": agate_helper.as_matrix(agate_table),
                "table": agate_table,
            }
        )
        return ""

    @contextmember
    def store_raw_result(
        self,
        name: str,
        message=Optional[str],
        code=Optional[str],
        rows_affected=Optional[str],
        agate_table: Optional[agate.Table] = None,
    ) -> str:
        response = AdapterResponse(_message=message, code=code, rows_affected=rows_affected)
        return self.store_result(name, response, agate_table)

    @contextproperty
    def validation(self):
        def validate_any(*args) -> Callable[[T], None]:
            def inner(value: T) -> None:
                for arg in args:
                    if isinstance(arg, type) and isinstance(value, arg):
                        return
                    elif value == arg:
                        return
                raise DbtValidationError(
                    'Expected value "{}" to be one of {}'.format(value, ",".join(map(str, args)))
                )

            return inner

        return AttrDict(
            {
                "any": validate_any,
            }
        )

    @contextmember
    def write(self, payload: str) -> str:
        # macros/source defs aren't 'writeable'.
        if isinstance(self.model, (Macro, SourceDefinition)):
<<<<<<< HEAD
            raise MacrosSourcesUnWriteable(node=self.model)
=======
            raise MacrosSourcesUnWriteableError(node=self.model)
>>>>>>> 3aeab737
        self.model.build_path = self.model.write_node(self.config.target_path, "run", payload)
        return ""

    @contextmember
    def render(self, string: str) -> str:
        return get_rendered(string, self._ctx, self.model)

    @contextmember
    def try_or_compiler_error(
        self, message_if_exception: str, func: Callable, *args, **kwargs
    ) -> Any:
        try:
            return func(*args, **kwargs)
        except Exception:
<<<<<<< HEAD
            raise CompilationException(message_if_exception, self.model)
=======
            raise CompilationError(message_if_exception, self.model)
>>>>>>> 3aeab737

    @contextmember
    def load_agate_table(self) -> agate.Table:
        if not isinstance(self.model, SeedNode):
<<<<<<< HEAD
            raise LoadAgateTableNotSeed(self.model.resource_type, node=self.model)
=======
            raise LoadAgateTableNotSeedError(self.model.resource_type, node=self.model)
>>>>>>> 3aeab737
        assert self.model.root_path
        path = os.path.join(self.model.root_path, self.model.original_file_path)
        column_types = self.model.config.column_types
        try:
            table = agate_helper.from_csv(path, text_columns=column_types)
        except ValueError as e:
            raise LoadAgateTableValueError(e, node=self.model)
        table.original_abspath = os.path.abspath(path)
        return table

    @contextproperty
    def ref(self) -> Callable:
        """The most important function in dbt is `ref()`; it's impossible to
        build even moderately complex models without it. `ref()` is how you
        reference one model within another. This is a very common behavior, as
        typically models are built to be "stacked" on top of one another. Here
        is how this looks in practice:

        > model_a.sql:

            select *
            from public.raw_data

        > model_b.sql:

            select *
            from {{ref('model_a')}}


        `ref()` is, under the hood, actually doing two important things. First,
        it is interpolating the schema into your model file to allow you to
        change your deployment schema via configuration. Second, it is using
        these references between models to automatically build the dependency
        graph. This will enable dbt to deploy models in the correct order when
        using dbt run.

        The `ref` function returns a Relation object.

        ## Advanced ref usage

        There is also a two-argument variant of the `ref` function. With this
        variant, you can pass both a package name and model name to `ref` to
        avoid ambiguity. This functionality is not commonly required for
        typical dbt usage.

        > model.sql:

            select * from {{ ref('package_name', 'model_name') }}"
        """
        return self.provider.ref(self.db_wrapper, self.model, self.config, self.manifest)

    @contextproperty
    def source(self) -> Callable:
        return self.provider.source(self.db_wrapper, self.model, self.config, self.manifest)

    @contextproperty
    def metric(self) -> Callable:
        return self.provider.metric(self.db_wrapper, self.model, self.config, self.manifest)

    @contextproperty("config")
    def ctx_config(self) -> Config:
        """The `config` variable exists to handle end-user configuration for
        custom materializations. Configs like `unique_key` can be implemented
        using the `config` variable in your own materializations.

        For example, code in the `incremental` materialization like this:

            {% materialization incremental, default -%}
            {%- set unique_key = config.get('unique_key') -%}
            ...

        is responsible for handling model code that looks like this:

            {{
              config(
                materialized='incremental',
                unique_key='id'
              )
            }}


        ## config.get

        name: The name of the configuration variable (required)
        default: The default value to use if this configuration is not provided
            (optional)

        The `config.get` function is used to get configurations for a model
        from the end-user. Configs defined in this way are optional, and a
        default value can be provided.

        Example usage:

            {% materialization incremental, default -%}
              -- Example w/ no default. unique_key will be None if the user does not provide this configuration
              {%- set unique_key = config.get('unique_key') -%}
              -- Example w/ default value. Default to 'id' if 'unique_key' not provided
              {%- set unique_key = config.get('unique_key', default='id') -%}
              ...

        ## config.require

        name: The name of the configuration variable (required)

        The `config.require` function is used to get configurations for a model
        from the end-user. Configs defined using this function are required,
        and failure to provide them will result in a compilation error.

        Example usage:

            {% materialization incremental, default -%}
              {%- set unique_key = config.require('unique_key') -%}
              ...
        """  # noqa
        return self.provider.Config(self.model, self.context_config)

    @contextproperty
    def execute(self) -> bool:
        """`execute` is a Jinja variable that returns True when dbt is in
        "execute" mode.

        When you execute a dbt compile or dbt run command, dbt:

        - Reads all of the files in your project and generates a "manifest"
            comprised of models, tests, and other graph nodes present in your
            project. During this phase, dbt uses the `ref` statements it finds
            to generate the DAG for your project. *No SQL is run during this
            phase*, and `execute == False`.
        - Compiles (and runs) each node (eg. building models, or running
            tests). SQL is run during this phase, and `execute == True`.

        Any Jinja that relies on a result being returned from the database will
        error during the parse phase. For example, this SQL will return an
        error:

        > models/order_payment_methods.sql:

            {% set payment_method_query %}
            select distinct
            payment_method
            from {{ ref('raw_payments') }}
            order by 1
            {% endset %}
            {% set results = run_query(relation_query) %}
            {# Return the first column #}
            {% set payment_methods = results.columns[0].values() %}

        The error returned by dbt will look as follows:

            Encountered an error:
                Compilation Error in model order_payment_methods (models/order_payment_methods.sql)
            'None' has no attribute 'table'

        This is because Line #11 assumes that a table has been returned, when,
        during the parse phase, this query hasn't been run.

        To work around this, wrap any problematic Jinja in an
        `{% if execute %}` statement:

        > models/order_payment_methods.sql:

            {% set payment_method_query %}
            select distinct
            payment_method
            from {{ ref('raw_payments') }}
            order by 1
            {% endset %}
            {% set results = run_query(relation_query) %}
            {% if execute %}
            {# Return the first column #}
            {% set payment_methods = results.columns[0].values() %}
            {% else %}
            {% set payment_methods = [] %}
            {% endif %}
        """  # noqa
        return self.provider.execute

    @contextproperty
    def exceptions(self) -> Dict[str, Any]:
        """The exceptions namespace can be used to raise warnings and errors in
        dbt userspace.


        ## raise_compiler_error

        The `exceptions.raise_compiler_error` method will raise a compiler
        error with the provided message. This is typically only useful in
        macros or materializations when invalid arguments are provided by the
        calling model. Note that throwing an exception will cause a model to
        fail, so please use this variable with care!

        Example usage:

        > exceptions.sql:

            {% if number < 0 or number > 100 %}
              {{ exceptions.raise_compiler_error("Invalid `number`. Got: " ~ number) }}
            {% endif %}

        ## warn

        The `exceptions.warn` method will raise a compiler warning with the
        provided message. If the `--warn-error` flag is provided to dbt, then
        this warning will be elevated to an exception, which is raised.

        Example usage:

        > warn.sql:

            {% if number < 0 or number > 100 %}
              {% do exceptions.warn("Invalid `number`. Got: " ~ number) %}
            {% endif %}
        """  # noqa
        return wrapped_exports(self.model)

    @contextproperty
    def database(self) -> str:
        return self.config.credentials.database

    @contextproperty
    def schema(self) -> str:
        return self.config.credentials.schema

    @contextproperty
    def var(self) -> ModelConfiguredVar:
        return self.provider.Var(
            context=self._ctx,
            config=self.config,
            node=self.model,
        )

    @contextproperty("adapter")
    def ctx_adapter(self) -> BaseDatabaseWrapper:
        """`adapter` is a wrapper around the internal database adapter used by
        dbt. It allows users to make calls to the database in their dbt models.
        The adapter methods will be translated into specific SQL statements
        depending on the type of adapter your project is using.
        """
        return self.db_wrapper

    @contextproperty
    def api(self) -> Dict[str, Any]:
        return {
            "Relation": self.db_wrapper.Relation,
            "Column": self.adapter.Column,
        }

    @contextproperty
    def column(self) -> Type[Column]:
        return self.adapter.Column

    @contextproperty
    def env(self) -> Dict[str, Any]:
        return self.target

    @contextproperty
    def graph(self) -> Dict[str, Any]:
        """The `graph` context variable contains information about the nodes in
        your dbt project. Models, sources, tests, and snapshots are all
        examples of nodes in dbt projects.

        ## The graph context variable

        The graph context variable is a dictionary which maps node ids onto dictionary representations of those nodes. A simplified example might look like:

            {
              "model.project_name.model_name": {
                "config": {"materialzed": "table", "sort": "id"},
                "tags": ["abc", "123"],
                "path": "models/path/to/model_name.sql",
                ...
              },
              "source.project_name.source_name": {
                "path": "models/path/to/schema.yml",
                "columns": {
                  "id": { .... },
                  "first_name": { .... },
                },
                ...
              }
            }

        The exact contract for these model and source nodes is not currently
        documented, but that will change in the future.

        ## Accessing models

        The `model` entries in the `graph` dictionary will be incomplete or
        incorrect during parsing. If accessing the models in your project via
        the `graph` variable, be sure to use the `execute` flag to ensure that
        this code only executes at run-time and not at parse-time. Do not use
        the `graph` variable to build you DAG, as the resulting dbt behavior
        will be undefined and likely incorrect.

        Example usage:

        > graph-usage.sql:

            /*
              Print information about all of the models in the Snowplow package
            */
            {% if execute %}
              {% for node in graph.nodes.values()
                 | selectattr("resource_type", "equalto", "model")
                 | selectattr("package_name", "equalto", "snowplow") %}

                {% do log(node.unique_id ~ ", materialized: " ~ node.config.materialized, info=true) %}

              {% endfor %}
            {% endif %}
            /*
              Example output
            ---------------------------------------------------------------
            model.snowplow.snowplow_id_map, materialized: incremental
            model.snowplow.snowplow_page_views, materialized: incremental
            model.snowplow.snowplow_web_events, materialized: incremental
            model.snowplow.snowplow_web_page_context, materialized: table
            model.snowplow.snowplow_web_events_scroll_depth, materialized: incremental
            model.snowplow.snowplow_web_events_time, materialized: incremental
            model.snowplow.snowplow_web_events_internal_fixed, materialized: ephemeral
            model.snowplow.snowplow_base_web_page_context, materialized: ephemeral
            model.snowplow.snowplow_base_events, materialized: ephemeral
            model.snowplow.snowplow_sessions_tmp, materialized: incremental
            model.snowplow.snowplow_sessions, materialized: table
            */

        ## Accessing sources

        To access the sources in your dbt project programatically, use the "sources" attribute.

        Example usage:

        > models/events_unioned.sql

            /*
              Union all of the Snowplow sources defined in the project
              which begin with the string "event_"
            */
            {% set sources = [] -%}
            {% for node in graph.sources.values() -%}
              {%- if node.name.startswith('event_') and node.source_name == 'snowplow' -%}
                {%- do sources.append(source(node.source_name, node.name)) -%}
              {%- endif -%}
            {%- endfor %}
            select * from (
              {%- for source in sources %}
                {{ source }} {% if not loop.last %} union all {% endif %}
              {% endfor %}
            )
            /*
              Example compiled SQL
            ---------------------------------------------------------------
            select * from (
              select * from raw.snowplow.event_add_to_cart union all
              select * from raw.snowplow.event_remove_from_cart union all
              select * from raw.snowplow.event_checkout
            )
            */

        """  # noqa
        return self.manifest.flat_graph

    @contextproperty("model")
    def ctx_model(self) -> Dict[str, Any]:
        ret = self.model.to_dict(omit_none=True)
        # Maintain direct use of compiled_sql
        # TODO add depreciation logic[CT-934]
        if "compiled_code" in ret:
            ret["compiled_sql"] = ret["compiled_code"]
        return ret

    @contextproperty
    def pre_hooks(self) -> Optional[List[Dict[str, Any]]]:
        return None

    @contextproperty
    def post_hooks(self) -> Optional[List[Dict[str, Any]]]:
        return None

    @contextproperty
    def sql(self) -> Optional[str]:
        return None

    @contextproperty
    def sql_now(self) -> str:
        return self.adapter.date_function()

    @contextmember
    def adapter_macro(self, name: str, *args, **kwargs):
        """This was deprecated in v0.18 in favor of adapter.dispatch"""
        msg = (
            'The "adapter_macro" macro has been deprecated. Instead, use '
            "the `adapter.dispatch` method to find a macro and call the "
            "result.  For more information, see: "
            "https://docs.getdbt.com/reference/dbt-jinja-functions/dispatch)"
            " adapter_macro was called for: {macro_name}".format(macro_name=name)
        )
        raise CompilationError(msg)

    @contextmember
    def env_var(self, var: str, default: Optional[str] = None) -> str:
        """The env_var() function. Return the environment variable named 'var'.
        If there is no such environment variable set, return the default.

        If the default is None, raise an exception for an undefined variable.
        """
        return_value = None
        if var.startswith(SECRET_ENV_PREFIX):
<<<<<<< HEAD
            raise DisallowSecretEnvVar(var)
=======
            raise SecretEnvVarLocationError(var)
>>>>>>> 3aeab737
        if var in os.environ:
            return_value = os.environ[var]
        elif default is not None:
            return_value = default

        if return_value is not None:
            # Save the env_var value in the manifest and the var name in the source_file.
            # If this is compiling, do not save because it's irrelevant to parsing.
            compiling = (
                True
                if hasattr(self.model, "compiled")
                and getattr(self.model, "compiled", False) is True
                else False
            )
            if self.model and not compiling:
                # If the environment variable is set from a default, store a string indicating
                # that so we can skip partial parsing.  Otherwise the file will be scheduled for
                # reparsing. If the default changes, the file will have been updated and therefore
                # will be scheduled for reparsing anyways.
                self.manifest.env_vars[var] = (
                    return_value if var in os.environ else DEFAULT_ENV_PLACEHOLDER
                )

                # hooks come from dbt_project.yml which doesn't have a real file_id
                if self.model.file_id in self.manifest.files:
                    source_file = self.manifest.files[self.model.file_id]
                    # Schema files should never get here
                    if source_file.parse_file_type != "schema":
                        # TODO CT-211
                        source_file.env_vars.append(var)  # type: ignore[union-attr]
            return return_value
        else:
<<<<<<< HEAD
            raise EnvVarMissing(var)
=======
            raise EnvVarMissingError(var)
>>>>>>> 3aeab737

    @contextproperty
    def selected_resources(self) -> List[str]:
        """The `selected_resources` variable contains a list of the resources
        selected based on the parameters provided to the dbt command.
        Currently, is not populated for the command `run-operation` that
        doesn't support `--select`.
        """
        return selected_resources.SELECTED_RESOURCES

    @contextmember
    def submit_python_job(self, parsed_model: Dict, compiled_code: str) -> AdapterResponse:
        # Check macro_stack and that the unique id is for a materialization macro
        if not (
            self.context_macro_stack.depth == 2
            and self.context_macro_stack.call_stack[1] == "macro.dbt.statement"
            and "materialization" in self.context_macro_stack.call_stack[0]
        ):
            raise DbtRuntimeError(
                f"submit_python_job is not intended to be called here, at model {parsed_model['alias']}, with macro call_stack {self.context_macro_stack.call_stack}."
            )
        return self.adapter.submit_python_job(parsed_model, compiled_code)


class MacroContext(ProviderContext):
    """Internally, macros can be executed like nodes, with some restrictions:

    - they don't have all values available that nodes do:
       - 'this', 'pre_hooks', 'post_hooks', and 'sql' are missing
       - 'schema' does not use any 'model' information
    - they can't be configured with config() directives
    """

    def __init__(
        self,
        model: Macro,
        config: RuntimeConfig,
        manifest: Manifest,
        provider: Provider,
        search_package: Optional[str],
    ) -> None:
        super().__init__(model, config, manifest, provider, None)
        # override the model-based package with the given one
        if search_package is None:
            # if the search package name isn't specified, use the root project
            self._search_package = config.project_name
        else:
            self._search_package = search_package


class ModelContext(ProviderContext):
    model: ManifestNode

    @contextproperty
    def pre_hooks(self) -> List[Dict[str, Any]]:
        if self.model.resource_type in [NodeType.Source, NodeType.Test]:
            return []
        # TODO CT-211
        return [
            h.to_dict(omit_none=True) for h in self.model.config.pre_hook  # type: ignore[union-attr] # noqa
        ]

    @contextproperty
    def post_hooks(self) -> List[Dict[str, Any]]:
        if self.model.resource_type in [NodeType.Source, NodeType.Test]:
            return []
        # TODO CT-211
        return [
            h.to_dict(omit_none=True) for h in self.model.config.post_hook  # type: ignore[union-attr] # noqa
        ]

    @contextproperty
    def sql(self) -> Optional[str]:
        # only doing this in sql model for backward compatible
        if (
            getattr(self.model, "extra_ctes_injected", None)
            and self.model.language == ModelLanguage.sql  # type: ignore[union-attr]
        ):
            # TODO CT-211
            return self.model.compiled_code  # type: ignore[union-attr]
        return None

    @contextproperty
    def compiled_code(self) -> Optional[str]:
        if getattr(self.model, "extra_ctes_injected", None):
            # TODO CT-211
            return self.model.compiled_code  # type: ignore[union-attr]
        return None

    @contextproperty
    def database(self) -> str:
        return getattr(self.model, "database", self.config.credentials.database)

    @contextproperty
    def schema(self) -> str:
        return getattr(self.model, "schema", self.config.credentials.schema)

    @contextproperty
    def this(self) -> Optional[RelationProxy]:
        """`this` makes available schema information about the currently
        executing model. It's is useful in any context in which you need to
        write code that references the current model, for example when defining
        a `sql_where` clause for an incremental model and for writing pre- and
        post-model hooks that operate on the model in some way. Developers have
        options for how to use `this`:

            |------------------|------------------|
            | dbt Model Syntax | Output           |
            |------------------|------------------|
            |     {{this}}     | "schema"."table" |
            |------------------|------------------|
            |  {{this.schema}} | schema           |
            |------------------|------------------|
            |  {{this.table}}  | table            |
            |------------------|------------------|
            |  {{this.name}}   | table            |
            |------------------|------------------|

        Here's an example of how to use `this` in `dbt_project.yml` to grant
        select rights on a table to a different db user.

        > example.yml:

            models:
              project-name:
                post-hook:
                  - "grant select on {{ this }} to db_reader"
        """
        if self.model.resource_type == NodeType.Operation:
            return None
        return self.db_wrapper.Relation.create_from(self.config, self.model)


# This is called by '_context_for', used in 'render_with_context'
def generate_parser_model_context(
    model: ManifestNode,
    config: RuntimeConfig,
    manifest: Manifest,
    context_config: ContextConfig,
) -> Dict[str, Any]:
    # The __init__ method of ModelContext also initializes
    # a ManifestContext object which creates a MacroNamespaceBuilder
    # which adds every macro in the Manifest.
    ctx = ModelContext(model, config, manifest, ParseProvider(), context_config)
    # The 'to_dict' method in ManifestContext moves all of the macro names
    # in the macro 'namespace' up to top level keys
    return ctx.to_dict()


def generate_generate_name_macro_context(
    macro: Macro,
    config: RuntimeConfig,
    manifest: Manifest,
) -> Dict[str, Any]:
    ctx = MacroContext(macro, config, manifest, GenerateNameProvider(), None)
    return ctx.to_dict()


def generate_runtime_model_context(
    model: ManifestNode,
    config: RuntimeConfig,
    manifest: Manifest,
) -> Dict[str, Any]:
    ctx = ModelContext(model, config, manifest, RuntimeProvider(), None)
    return ctx.to_dict()


def generate_runtime_macro_context(
    macro: Macro,
    config: RuntimeConfig,
    manifest: Manifest,
    package_name: Optional[str],
) -> Dict[str, Any]:
    ctx = MacroContext(macro, config, manifest, OperationProvider(), package_name)
    return ctx.to_dict()


class ExposureRefResolver(BaseResolver):
    def __call__(self, *args) -> str:
        if len(args) not in (1, 2):
<<<<<<< HEAD
            raise RefInvalidArgs(node=self.model, args=args)
=======
            raise RefArgsError(node=self.model, args=args)
>>>>>>> 3aeab737
        self.model.refs.append(list(args))
        return ""


class ExposureSourceResolver(BaseResolver):
    def __call__(self, *args) -> str:
        if len(args) != 2:
<<<<<<< HEAD
            raise InvalidNumberSourceArgs(args, node=self.model)
=======
            raise NumberSourceArgsError(args, node=self.model)
>>>>>>> 3aeab737
        self.model.sources.append(list(args))
        return ""


class ExposureMetricResolver(BaseResolver):
    def __call__(self, *args) -> str:
        if len(args) not in (1, 2):
<<<<<<< HEAD
            raise MetricInvalidArgs(node=self.model, args=args)
=======
            raise MetricArgsError(node=self.model, args=args)
>>>>>>> 3aeab737
        self.model.metrics.append(list(args))
        return ""


def generate_parse_exposure(
    exposure: Exposure,
    config: RuntimeConfig,
    manifest: Manifest,
    package_name: str,
) -> Dict[str, Any]:
    project = config.load_dependencies()[package_name]
    return {
        "ref": ExposureRefResolver(
            None,
            exposure,
            project,
            manifest,
        ),
        "source": ExposureSourceResolver(
            None,
            exposure,
            project,
            manifest,
        ),
        "metric": ExposureMetricResolver(
            None,
            exposure,
            project,
            manifest,
        ),
    }


class MetricRefResolver(BaseResolver):
    def __call__(self, *args) -> str:
        package = None
        if len(args) == 1:
            name = args[0]
        elif len(args) == 2:
            package, name = args
        else:
<<<<<<< HEAD
            raise RefInvalidArgs(node=self.model, args=args)
=======
            raise RefArgsError(node=self.model, args=args)
>>>>>>> 3aeab737
        self.validate_args(name, package)
        self.model.refs.append(list(args))
        return ""

    def validate_args(self, name, package):
        if not isinstance(name, str):
            raise ParsingError(
                f"In a metrics section in {self.model.original_file_path} "
                "the name argument to ref() must be a string"
            )


def generate_parse_metrics(
    metric: Metric,
    config: RuntimeConfig,
    manifest: Manifest,
    package_name: str,
) -> Dict[str, Any]:
    project = config.load_dependencies()[package_name]
    return {
        "ref": MetricRefResolver(
            None,
            metric,
            project,
            manifest,
        ),
        "metric": ParseMetricResolver(
            None,
            metric,
            project,
            manifest,
        ),
    }


# This class is currently used by the schema parser in order
# to limit the number of macros in the context by using
# the TestMacroNamespace
class TestContext(ProviderContext):
    def __init__(
        self,
        model,
        config: RuntimeConfig,
        manifest: Manifest,
        provider: Provider,
        context_config: Optional[ContextConfig],
        macro_resolver: MacroResolver,
    ) -> None:
        # this must be before super init so that macro_resolver exists for
        # build_namespace
        self.macro_resolver = macro_resolver
        self.thread_ctx = MacroStack()
        super().__init__(model, config, manifest, provider, context_config)
        self._build_test_namespace()
        # We need to rebuild this because it's already been built by
        # the ProviderContext with the wrong namespace.
        self.db_wrapper = self.provider.DatabaseWrapper(self.adapter, self.namespace)

    def _build_namespace(self):
        return {}

    # this overrides _build_namespace in ManifestContext which provides a
    # complete namespace of all macros to only specify macros in the depends_on
    # This only provides a namespace with macros in the test node
    # 'depends_on.macros' by using the TestMacroNamespace
    def _build_test_namespace(self):
        depends_on_macros = []
        # all generic tests use a macro named 'get_where_subquery' to wrap 'model' arg
        # see generic_test_builders.build_model_str
        get_where_subquery = self.macro_resolver.macros_by_name.get("get_where_subquery")
        if get_where_subquery:
            depends_on_macros.append(get_where_subquery.unique_id)
        if self.model.depends_on and self.model.depends_on.macros:
            depends_on_macros.extend(self.model.depends_on.macros)
        lookup_macros = depends_on_macros.copy()
        for macro_unique_id in lookup_macros:
            lookup_macro = self.macro_resolver.macros.get(macro_unique_id)
            if lookup_macro:
                depends_on_macros.extend(lookup_macro.depends_on.macros)

        macro_namespace = TestMacroNamespace(
            self.macro_resolver, self._ctx, self.model, self.thread_ctx, depends_on_macros
        )
        self.namespace = macro_namespace

    @contextmember
    def env_var(self, var: str, default: Optional[str] = None) -> str:
        return_value = None
        if var.startswith(SECRET_ENV_PREFIX):
<<<<<<< HEAD
            raise DisallowSecretEnvVar(var)
=======
            raise SecretEnvVarLocationError(var)
>>>>>>> 3aeab737
        if var in os.environ:
            return_value = os.environ[var]
        elif default is not None:
            return_value = default

        if return_value is not None:
            # Save the env_var value in the manifest and the var name in the source_file
            if self.model:
                # If the environment variable is set from a default, store a string indicating
                # that so we can skip partial parsing.  Otherwise the file will be scheduled for
                # reparsing. If the default changes, the file will have been updated and therefore
                # will be scheduled for reparsing anyways.
                self.manifest.env_vars[var] = (
                    return_value if var in os.environ else DEFAULT_ENV_PLACEHOLDER
                )
                # the "model" should only be test nodes, but just in case, check
                # TODO CT-211
                if self.model.resource_type == NodeType.Test and self.model.file_key_name:  # type: ignore[union-attr] # noqa
                    source_file = self.manifest.files[self.model.file_id]
                    # TODO CT-211
                    (yaml_key, name) = self.model.file_key_name.split(".")  # type: ignore[union-attr] # noqa
                    # TODO CT-211
                    source_file.add_env_var(var, yaml_key, name)  # type: ignore[union-attr]
            return return_value
        else:
<<<<<<< HEAD
            raise EnvVarMissing(var)
=======
            raise EnvVarMissingError(var)
>>>>>>> 3aeab737


def generate_test_context(
    model: ManifestNode,
    config: RuntimeConfig,
    manifest: Manifest,
    context_config: ContextConfig,
    macro_resolver: MacroResolver,
) -> Dict[str, Any]:
    ctx = TestContext(model, config, manifest, ParseProvider(), context_config, macro_resolver)
    # The 'to_dict' method in ManifestContext moves all of the macro names
    # in the macro 'namespace' up to top level keys
    return ctx.to_dict()<|MERGE_RESOLUTION|>--- conflicted
+++ resolved
@@ -41,30 +41,6 @@
 from dbt.contracts.graph.metrics import MetricReference, ResolvedMetricReference
 from dbt.events.functions import get_metadata_vars
 from dbt.exceptions import (
-<<<<<<< HEAD
-    CompilationException,
-    ConflictingConfigKeys,
-    DisallowSecretEnvVar,
-    EnvVarMissing,
-    InternalException,
-    InvalidInlineModelConfig,
-    InvalidNumberSourceArgs,
-    InvalidPersistDocsValueType,
-    LoadAgateTableNotSeed,
-    LoadAgateTableValueError,
-    MacroInvalidDispatchArg,
-    MacrosSourcesUnWriteable,
-    MetricInvalidArgs,
-    MissingConfig,
-    OperationsCannotRefEphemeralNodes,
-    PackageNotInDeps,
-    ParsingException,
-    RefBadContext,
-    RefInvalidArgs,
-    RuntimeException,
-    TargetNotFound,
-    ValidationException,
-=======
     CompilationError,
     ConflictingConfigKeysError,
     SecretEnvVarLocationError,
@@ -87,7 +63,6 @@
     DbtRuntimeError,
     TargetNotFoundError,
     DbtValidationError,
->>>>>>> 3aeab737
 )
 from dbt.config import IsFQNResource
 from dbt.node_types import NodeType, ModelLanguage
@@ -172,11 +147,7 @@
             raise CompilationError(msg)
 
         if packages is not None:
-<<<<<<< HEAD
-            raise MacroInvalidDispatchArg(macro_name)
-=======
             raise MacroDispatchArgError(macro_name)
->>>>>>> 3aeab737
 
         namespace = macro_namespace
 
@@ -216,11 +187,7 @@
 
         searched = ", ".join(repr(a) for a in attempts)
         msg = f"In dispatch: No macro named '{macro_name}' found\n    Searched for: {searched}"
-<<<<<<< HEAD
-        raise CompilationException(msg)
-=======
         raise CompilationError(msg)
->>>>>>> 3aeab737
 
 
 class BaseResolver(metaclass=abc.ABCMeta):
@@ -256,20 +223,12 @@
 
     def validate_args(self, name: str, package: Optional[str]):
         if not isinstance(name, str):
-<<<<<<< HEAD
-            raise CompilationException(
-=======
             raise CompilationError(
->>>>>>> 3aeab737
                 f"The name argument to ref() must be a string, got {type(name)}"
             )
 
         if package is not None and not isinstance(package, str):
-<<<<<<< HEAD
-            raise CompilationException(
-=======
             raise CompilationError(
->>>>>>> 3aeab737
                 f"The package argument to ref() must be a string or None, got {type(package)}"
             )
 
@@ -282,11 +241,7 @@
         elif len(args) == 2:
             package, name = args
         else:
-<<<<<<< HEAD
-            raise RefInvalidArgs(node=self.model, args=args)
-=======
             raise RefArgsError(node=self.model, args=args)
->>>>>>> 3aeab737
         self.validate_args(name, package)
         return self.resolve(name, package)
 
@@ -310,11 +265,7 @@
 
     def __call__(self, *args: str) -> RelationProxy:
         if len(args) != 2:
-<<<<<<< HEAD
-            raise InvalidNumberSourceArgs(args, node=self.model)
-=======
             raise NumberSourceArgsError(args, node=self.model)
->>>>>>> 3aeab737
         self.validate_args(args[0], args[1])
         return self.resolve(args[0], args[1])
 
@@ -349,11 +300,7 @@
         elif len(args) == 2:
             package, name = args
         else:
-<<<<<<< HEAD
-            raise MetricInvalidArgs(node=self.model, args=args)
-=======
             raise MetricArgsError(node=self.model, args=args)
->>>>>>> 3aeab737
         self.validate_args(name, package)
         return self.resolve(name, package)
 
@@ -374,11 +321,7 @@
             if oldkey in config:
                 newkey = oldkey.replace("_", "-")
                 if newkey in config:
-<<<<<<< HEAD
-                    raise ConflictingConfigKeys(oldkey, newkey, node=self.model)
-=======
                     raise ConflictingConfigKeysError(oldkey, newkey, node=self.model)
->>>>>>> 3aeab737
                 config[newkey] = config.pop(oldkey)
         return config
 
@@ -388,11 +331,7 @@
         elif len(args) == 0 and len(kwargs) > 0:
             opts = kwargs
         else:
-<<<<<<< HEAD
-            raise InvalidInlineModelConfig(node=self.model)
-=======
             raise InlineModelConfigError(node=self.model)
->>>>>>> 3aeab737
 
         opts = self._transform_config(opts)
 
@@ -440,11 +379,7 @@
         else:
             result = self.model.config.get(name, default)
         if result is _MISSING:
-<<<<<<< HEAD
-            raise MissingConfig(unique_id=self.model.unique_id, name=name)
-=======
             raise MissingConfigError(unique_id=self.model.unique_id, name=name)
->>>>>>> 3aeab737
         return result
 
     def require(self, name, validator=None):
@@ -466,22 +401,14 @@
     def persist_relation_docs(self) -> bool:
         persist_docs = self.get("persist_docs", default={})
         if not isinstance(persist_docs, dict):
-<<<<<<< HEAD
-            raise InvalidPersistDocsValueType(persist_docs)
-=======
             raise PersistDocsValueTypeError(persist_docs)
->>>>>>> 3aeab737
 
         return persist_docs.get("relation", False)
 
     def persist_column_docs(self) -> bool:
         persist_docs = self.get("persist_docs", default={})
         if not isinstance(persist_docs, dict):
-<<<<<<< HEAD
-            raise InvalidPersistDocsValueType(persist_docs)
-=======
             raise PersistDocsValueTypeError(persist_docs)
->>>>>>> 3aeab737
 
         return persist_docs.get("columns", False)
 
@@ -540,11 +467,7 @@
         )
 
         if target_model is None or isinstance(target_model, Disabled):
-<<<<<<< HEAD
-            raise TargetNotFound(
-=======
             raise TargetNotFoundError(
->>>>>>> 3aeab737
                 node=self.model,
                 target_name=target_name,
                 target_kind="node",
@@ -566,11 +489,7 @@
     ) -> None:
         if resolved.unique_id not in self.model.depends_on.nodes:
             args = self._repack_args(target_name, target_package)
-<<<<<<< HEAD
-            raise RefBadContext(node=self.model, args=args)
-=======
             raise RefBadContextError(node=self.model, args=args)
->>>>>>> 3aeab737
 
 
 class OperationRefResolver(RuntimeRefResolver):
@@ -586,11 +505,7 @@
         if target_model.is_ephemeral_model:
             # In operations, we can't ref() ephemeral nodes, because
             # Macros do not support set_cte
-<<<<<<< HEAD
-            raise OperationsCannotRefEphemeralNodes(target_model.name, node=self.model)
-=======
             raise OperationsCannotRefEphemeralNodesError(target_model.name, node=self.model)
->>>>>>> 3aeab737
         else:
             return super().create_relation(target_model, name)
 
@@ -613,11 +528,7 @@
         )
 
         if target_source is None or isinstance(target_source, Disabled):
-<<<<<<< HEAD
-            raise TargetNotFound(
-=======
             raise TargetNotFoundError(
->>>>>>> 3aeab737
                 node=self.model,
                 target_name=f"{source_name}.{table_name}",
                 target_kind="source",
@@ -644,11 +555,7 @@
         )
 
         if target_metric is None or isinstance(target_metric, Disabled):
-<<<<<<< HEAD
-            raise TargetNotFound(
-=======
             raise TargetNotFoundError(
->>>>>>> 3aeab737
                 node=self.model,
                 target_name=target_name,
                 target_kind="metric",
@@ -677,11 +584,7 @@
         if package_name != self._config.project_name:
             if package_name not in dependencies:
                 # I don't think this is actually reachable
-<<<<<<< HEAD
-                raise PackageNotInDeps(package_name, node=self._node)
-=======
                 raise PackageNotInDepsError(package_name, node=self._node)
->>>>>>> 3aeab737
             yield dependencies[package_name]
         yield self._config
 
@@ -864,11 +767,7 @@
     def write(self, payload: str) -> str:
         # macros/source defs aren't 'writeable'.
         if isinstance(self.model, (Macro, SourceDefinition)):
-<<<<<<< HEAD
-            raise MacrosSourcesUnWriteable(node=self.model)
-=======
             raise MacrosSourcesUnWriteableError(node=self.model)
->>>>>>> 3aeab737
         self.model.build_path = self.model.write_node(self.config.target_path, "run", payload)
         return ""
 
@@ -883,20 +782,12 @@
         try:
             return func(*args, **kwargs)
         except Exception:
-<<<<<<< HEAD
-            raise CompilationException(message_if_exception, self.model)
-=======
             raise CompilationError(message_if_exception, self.model)
->>>>>>> 3aeab737
 
     @contextmember
     def load_agate_table(self) -> agate.Table:
         if not isinstance(self.model, SeedNode):
-<<<<<<< HEAD
-            raise LoadAgateTableNotSeed(self.model.resource_type, node=self.model)
-=======
             raise LoadAgateTableNotSeedError(self.model.resource_type, node=self.model)
->>>>>>> 3aeab737
         assert self.model.root_path
         path = os.path.join(self.model.root_path, self.model.original_file_path)
         column_types = self.model.config.column_types
@@ -1305,11 +1196,7 @@
         """
         return_value = None
         if var.startswith(SECRET_ENV_PREFIX):
-<<<<<<< HEAD
-            raise DisallowSecretEnvVar(var)
-=======
             raise SecretEnvVarLocationError(var)
->>>>>>> 3aeab737
         if var in os.environ:
             return_value = os.environ[var]
         elif default is not None:
@@ -1342,11 +1229,7 @@
                         source_file.env_vars.append(var)  # type: ignore[union-attr]
             return return_value
         else:
-<<<<<<< HEAD
-            raise EnvVarMissing(var)
-=======
             raise EnvVarMissingError(var)
->>>>>>> 3aeab737
 
     @contextproperty
     def selected_resources(self) -> List[str]:
@@ -1527,11 +1410,7 @@
 class ExposureRefResolver(BaseResolver):
     def __call__(self, *args) -> str:
         if len(args) not in (1, 2):
-<<<<<<< HEAD
-            raise RefInvalidArgs(node=self.model, args=args)
-=======
             raise RefArgsError(node=self.model, args=args)
->>>>>>> 3aeab737
         self.model.refs.append(list(args))
         return ""
 
@@ -1539,11 +1418,7 @@
 class ExposureSourceResolver(BaseResolver):
     def __call__(self, *args) -> str:
         if len(args) != 2:
-<<<<<<< HEAD
-            raise InvalidNumberSourceArgs(args, node=self.model)
-=======
             raise NumberSourceArgsError(args, node=self.model)
->>>>>>> 3aeab737
         self.model.sources.append(list(args))
         return ""
 
@@ -1551,11 +1426,7 @@
 class ExposureMetricResolver(BaseResolver):
     def __call__(self, *args) -> str:
         if len(args) not in (1, 2):
-<<<<<<< HEAD
-            raise MetricInvalidArgs(node=self.model, args=args)
-=======
             raise MetricArgsError(node=self.model, args=args)
->>>>>>> 3aeab737
         self.model.metrics.append(list(args))
         return ""
 
@@ -1597,11 +1468,7 @@
         elif len(args) == 2:
             package, name = args
         else:
-<<<<<<< HEAD
-            raise RefInvalidArgs(node=self.model, args=args)
-=======
             raise RefArgsError(node=self.model, args=args)
->>>>>>> 3aeab737
         self.validate_args(name, package)
         self.model.refs.append(list(args))
         return ""
@@ -1691,11 +1558,7 @@
     def env_var(self, var: str, default: Optional[str] = None) -> str:
         return_value = None
         if var.startswith(SECRET_ENV_PREFIX):
-<<<<<<< HEAD
-            raise DisallowSecretEnvVar(var)
-=======
             raise SecretEnvVarLocationError(var)
->>>>>>> 3aeab737
         if var in os.environ:
             return_value = os.environ[var]
         elif default is not None:
@@ -1721,11 +1584,7 @@
                     source_file.add_env_var(var, yaml_key, name)  # type: ignore[union-attr]
             return return_value
         else:
-<<<<<<< HEAD
-            raise EnvVarMissing(var)
-=======
             raise EnvVarMissingError(var)
->>>>>>> 3aeab737
 
 
 def generate_test_context(
