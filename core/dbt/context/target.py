--- conflicted
+++ resolved
@@ -14,7 +14,6 @@
 
     @contextproperty
     def target(self) -> Dict[str, Any]:
-<<<<<<< HEAD
         """`target` contains information about your connection to the warehouse
         (specified in profiles.yml). Some configs are shared between all
         adapters, while others are adapter-specific.
@@ -75,22 +74,7 @@
             |----------|-----------|------------------------------------------|
 
         """
-        target = dict(
-            self.config.credentials.connection_info(with_aliases=True)
-        )
-        target.update({
-            'type': self.config.credentials.type,
-            'threads': self.config.threads,
-            'name': self.config.target_name,
-            # not specified, but present for compatibility
-            'target_name': self.config.target_name,
-            'profile_name': self.config.profile_name,
-            'config': self.config.config.to_dict(),
-        })
-        return target
-=======
         return self.config.to_target_dict()
->>>>>>> 8cc0178b
 
 
 def generate_target_context(
