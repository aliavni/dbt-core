from collections.abc import Hashable
from dataclasses import dataclass, field
from typing import Optional, TypeVar, Any, Type, Dict, Iterator, Tuple, Set

from dbt.contracts.graph.nodes import SourceDefinition, ManifestNode, ResultNode, ParsedNode
from dbt.contracts.relation import (
    RelationType,
    ComponentName,
    HasQuoting,
    FakeAPIObject,
    Policy,
    Path,
)
<<<<<<< HEAD
from dbt.exceptions import ApproximateMatch, InternalException, MultipleDatabasesNotAllowed
=======
from dbt.exceptions import (
    ApproximateMatchError,
    DbtInternalError,
    MultipleDatabasesNotAllowedError,
)
>>>>>>> 3aeab737
from dbt.node_types import NodeType
from dbt.utils import filter_null_values, deep_merge, classproperty

import dbt.exceptions


Self = TypeVar("Self", bound="BaseRelation")


@dataclass(frozen=True, eq=False, repr=False)
class BaseRelation(FakeAPIObject, Hashable):
    path: Path
    type: Optional[RelationType] = None
    quote_character: str = '"'
    # Python 3.11 requires that these use default_factory instead of simple default
    # ValueError: mutable default <class 'dbt.contracts.relation.Policy'> for field include_policy is not allowed: use default_factory
    include_policy: Policy = field(default_factory=lambda: Policy())
    quote_policy: Policy = field(default_factory=lambda: Policy())
    dbt_created: bool = False

    def _is_exactish_match(self, field: ComponentName, value: str) -> bool:
        if self.dbt_created and self.quote_policy.get_part(field) is False:
            return self.path.get_lowered_part(field) == value.lower()
        else:
            return self.path.get_part(field) == value

    @classmethod
    def _get_field_named(cls, field_name):
        for f, _ in cls._get_fields():
            if f.name == field_name:
                return f
        # this should be unreachable
        raise ValueError(f"BaseRelation has no {field_name} field!")

    def __eq__(self, other):
        if not isinstance(other, self.__class__):
            return False
        return self.to_dict(omit_none=True) == other.to_dict(omit_none=True)

    @classmethod
    def get_default_quote_policy(cls) -> Policy:
        return cls._get_field_named("quote_policy").default_factory()

    @classmethod
    def get_default_include_policy(cls) -> Policy:
        return cls._get_field_named("include_policy").default_factory()

    def get(self, key, default=None):
        """Override `.get` to return a metadata object so we don't break
        dbt_utils.
        """
        if key == "metadata":
            return {"type": self.__class__.__name__}
        return super().get(key, default)

    def matches(
        self,
        database: Optional[str] = None,
        schema: Optional[str] = None,
        identifier: Optional[str] = None,
    ) -> bool:
        search = filter_null_values(
            {
                ComponentName.Database: database,
                ComponentName.Schema: schema,
                ComponentName.Identifier: identifier,
            }
        )

        if not search:
            # nothing was passed in
            raise dbt.exceptions.DbtRuntimeError(
                "Tried to match relation, but no search path was passed!"
            )

        exact_match = True
        approximate_match = True

        for k, v in search.items():
            if not self._is_exactish_match(k, v):
                exact_match = False
            if str(self.path.get_lowered_part(k)).strip(self.quote_character) != v.lower().strip(
                self.quote_character
            ):
                approximate_match = False  # type: ignore[union-attr]

        if approximate_match and not exact_match:
            target = self.create(database=database, schema=schema, identifier=identifier)
<<<<<<< HEAD
            raise ApproximateMatch(target, self)
=======
            raise ApproximateMatchError(target, self)
>>>>>>> 3aeab737

        return exact_match

    def replace_path(self, **kwargs):
        return self.replace(path=self.path.replace(**kwargs))

    def quote(
        self: Self,
        database: Optional[bool] = None,
        schema: Optional[bool] = None,
        identifier: Optional[bool] = None,
    ) -> Self:
        policy = filter_null_values(
            {
                ComponentName.Database: database,
                ComponentName.Schema: schema,
                ComponentName.Identifier: identifier,
            }
        )

        new_quote_policy = self.quote_policy.replace_dict(policy)
        return self.replace(quote_policy=new_quote_policy)

    def include(
        self: Self,
        database: Optional[bool] = None,
        schema: Optional[bool] = None,
        identifier: Optional[bool] = None,
    ) -> Self:
        policy = filter_null_values(
            {
                ComponentName.Database: database,
                ComponentName.Schema: schema,
                ComponentName.Identifier: identifier,
            }
        )

        new_include_policy = self.include_policy.replace_dict(policy)
        return self.replace(include_policy=new_include_policy)

    def information_schema(self, view_name=None) -> "InformationSchema":
        # some of our data comes from jinja, where things can be `Undefined`.
        if not isinstance(view_name, str):
            view_name = None

        # Kick the user-supplied schema out of the information schema relation
        # Instead address this as <database>.information_schema by default
        info_schema = InformationSchema.from_relation(self, view_name)
        return info_schema.incorporate(path={"schema": None})

    def information_schema_only(self) -> "InformationSchema":
        return self.information_schema()

    def without_identifier(self) -> "BaseRelation":
        """Return a form of this relation that only has the database and schema
        set to included. To get the appropriately-quoted form the schema out of
        the result (for use as part of a query), use `.render()`. To get the
        raw database or schema name, use `.database` or `.schema`.

        The hash of the returned object is the result of render().
        """
        return self.include(identifier=False).replace_path(identifier=None)

    def _render_iterator(self) -> Iterator[Tuple[Optional[ComponentName], Optional[str]]]:

        for key in ComponentName:
            path_part: Optional[str] = None
            if self.include_policy.get_part(key):
                path_part = self.path.get_part(key)
                if path_part is not None and self.quote_policy.get_part(key):
                    path_part = self.quoted(path_part)
            yield key, path_part

    def render(self) -> str:
        # if there is nothing set, this will return the empty string.
        return ".".join(part for _, part in self._render_iterator() if part is not None)

    def quoted(self, identifier):
        return "{quote_char}{identifier}{quote_char}".format(
            quote_char=self.quote_character,
            identifier=identifier,
        )

    @classmethod
    def create_from_source(cls: Type[Self], source: SourceDefinition, **kwargs: Any) -> Self:
        source_quoting = source.quoting.to_dict(omit_none=True)
        source_quoting.pop("column", None)
        quote_policy = deep_merge(
            cls.get_default_quote_policy().to_dict(omit_none=True),
            source_quoting,
            kwargs.get("quote_policy", {}),
        )

        return cls.create(
            database=source.database,
            schema=source.schema,
            identifier=source.identifier,
            quote_policy=quote_policy,
            **kwargs,
        )

    @staticmethod
    def add_ephemeral_prefix(name: str):
        return f"__dbt__cte__{name}"

    @classmethod
    def create_ephemeral_from_node(
        cls: Type[Self],
        config: HasQuoting,
        node: ManifestNode,
    ) -> Self:
        # Note that ephemeral models are based on the name.
        identifier = cls.add_ephemeral_prefix(node.name)
        return cls.create(
            type=cls.CTE,
            identifier=identifier,
        ).quote(identifier=False)

    @classmethod
    def create_from_node(
        cls: Type[Self],
        config: HasQuoting,
        node: ManifestNode,
        quote_policy: Optional[Dict[str, bool]] = None,
        **kwargs: Any,
    ) -> Self:
        if quote_policy is None:
            quote_policy = {}

        quote_policy = dbt.utils.merge(config.quoting, quote_policy)

        return cls.create(
            database=node.database,
            schema=node.schema,
            identifier=node.alias,
            quote_policy=quote_policy,
            **kwargs,
        )

    @classmethod
    def create_from(
        cls: Type[Self],
        config: HasQuoting,
        node: ResultNode,
        **kwargs: Any,
    ) -> Self:
        if node.resource_type == NodeType.Source:
            if not isinstance(node, SourceDefinition):
<<<<<<< HEAD
                raise InternalException(
=======
                raise DbtInternalError(
>>>>>>> 3aeab737
                    "type mismatch, expected SourceDefinition but got {}".format(type(node))
                )
            return cls.create_from_source(node, **kwargs)
        else:
            # Can't use ManifestNode here because of parameterized generics
            if not isinstance(node, (ParsedNode)):
<<<<<<< HEAD
                raise InternalException(
=======
                raise DbtInternalError(
>>>>>>> 3aeab737
                    f"type mismatch, expected ManifestNode but got {type(node)}"
                )
            return cls.create_from_node(config, node, **kwargs)

    @classmethod
    def create(
        cls: Type[Self],
        database: Optional[str] = None,
        schema: Optional[str] = None,
        identifier: Optional[str] = None,
        type: Optional[RelationType] = None,
        **kwargs,
    ) -> Self:
        kwargs.update(
            {
                "path": {
                    "database": database,
                    "schema": schema,
                    "identifier": identifier,
                },
                "type": type,
            }
        )
        return cls.from_dict(kwargs)

    def __repr__(self) -> str:
        return "<{} {}>".format(self.__class__.__name__, self.render())

    def __hash__(self) -> int:
        return hash(self.render())

    def __str__(self) -> str:
        return self.render()

    @property
    def database(self) -> Optional[str]:
        return self.path.database

    @property
    def schema(self) -> Optional[str]:
        return self.path.schema

    @property
    def identifier(self) -> Optional[str]:
        return self.path.identifier

    @property
    def table(self) -> Optional[str]:
        return self.path.identifier

    # Here for compatibility with old Relation interface
    @property
    def name(self) -> Optional[str]:
        return self.identifier

    @property
    def is_table(self) -> bool:
        return self.type == RelationType.Table

    @property
    def is_cte(self) -> bool:
        return self.type == RelationType.CTE

    @property
    def is_view(self) -> bool:
        return self.type == RelationType.View

    @classproperty
    def Table(cls) -> str:
        return str(RelationType.Table)

    @classproperty
    def CTE(cls) -> str:
        return str(RelationType.CTE)

    @classproperty
    def View(cls) -> str:
        return str(RelationType.View)

    @classproperty
    def External(cls) -> str:
        return str(RelationType.External)

    @classproperty
    def get_relation_type(cls) -> Type[RelationType]:
        return RelationType


Info = TypeVar("Info", bound="InformationSchema")


@dataclass(frozen=True, eq=False, repr=False)
class InformationSchema(BaseRelation):
    information_schema_view: Optional[str] = None

    def __post_init__(self):
        if not isinstance(self.information_schema_view, (type(None), str)):
            raise dbt.exceptions.CompilationError(
                "Got an invalid name: {}".format(self.information_schema_view)
            )

    @classmethod
    def get_path(cls, relation: BaseRelation, information_schema_view: Optional[str]) -> Path:
        return Path(
            database=relation.database,
            schema=relation.schema,
            identifier="INFORMATION_SCHEMA",
        )

    @classmethod
    def get_include_policy(
        cls,
        relation,
        information_schema_view: Optional[str],
    ) -> Policy:
        return relation.include_policy.replace(
            database=relation.database is not None,
            schema=False,
            identifier=True,
        )

    @classmethod
    def get_quote_policy(
        cls,
        relation,
        information_schema_view: Optional[str],
    ) -> Policy:
        return relation.quote_policy.replace(
            identifier=False,
        )

    @classmethod
    def from_relation(
        cls: Type[Info],
        relation: BaseRelation,
        information_schema_view: Optional[str],
    ) -> Info:
        include_policy = cls.get_include_policy(relation, information_schema_view)
        quote_policy = cls.get_quote_policy(relation, information_schema_view)
        path = cls.get_path(relation, information_schema_view)
        return cls(
            type=RelationType.View,
            path=path,
            include_policy=include_policy,
            quote_policy=quote_policy,
            information_schema_view=information_schema_view,
        )

    def _render_iterator(self):
        for k, v in super()._render_iterator():
            yield k, v
        yield None, self.information_schema_view


class SchemaSearchMap(Dict[InformationSchema, Set[Optional[str]]]):
    """A utility class to keep track of what information_schema tables to
    search for what schemas. The schema values are all lowercased to avoid
    duplication.
    """

    def add(self, relation: BaseRelation):
        key = relation.information_schema_only()
        if key not in self:
            self[key] = set()
        schema: Optional[str] = None
        if relation.schema is not None:
            schema = relation.schema.lower()
        self[key].add(schema)

    def search(self) -> Iterator[Tuple[InformationSchema, Optional[str]]]:
        for information_schema_name, schemas in self.items():
            for schema in schemas:
                yield information_schema_name, schema

    def flatten(self, allow_multiple_databases: bool = False):
        new = self.__class__()

        # make sure we don't have multiple databases if allow_multiple_databases is set to False
        if not allow_multiple_databases:
            seen = {r.database.lower() for r in self if r.database}
            if len(seen) > 1:
<<<<<<< HEAD
                raise MultipleDatabasesNotAllowed(seen)
=======
                raise MultipleDatabasesNotAllowedError(seen)
>>>>>>> 3aeab737

        for information_schema_name, schema in self.search():
            path = {"database": information_schema_name.database, "schema": schema}
            new.add(
                information_schema_name.incorporate(
                    path=path,
                    quote_policy={"database": False},
                    include_policy={"database": False},
                )
            )

        return new<|MERGE_RESOLUTION|>--- conflicted
+++ resolved
@@ -11,15 +11,11 @@
     Policy,
     Path,
 )
-<<<<<<< HEAD
-from dbt.exceptions import ApproximateMatch, InternalException, MultipleDatabasesNotAllowed
-=======
 from dbt.exceptions import (
     ApproximateMatchError,
     DbtInternalError,
     MultipleDatabasesNotAllowedError,
 )
->>>>>>> 3aeab737
 from dbt.node_types import NodeType
 from dbt.utils import filter_null_values, deep_merge, classproperty
 
@@ -108,11 +104,7 @@
 
         if approximate_match and not exact_match:
             target = self.create(database=database, schema=schema, identifier=identifier)
-<<<<<<< HEAD
-            raise ApproximateMatch(target, self)
-=======
             raise ApproximateMatchError(target, self)
->>>>>>> 3aeab737
 
         return exact_match
 
@@ -261,22 +253,14 @@
     ) -> Self:
         if node.resource_type == NodeType.Source:
             if not isinstance(node, SourceDefinition):
-<<<<<<< HEAD
-                raise InternalException(
-=======
                 raise DbtInternalError(
->>>>>>> 3aeab737
                     "type mismatch, expected SourceDefinition but got {}".format(type(node))
                 )
             return cls.create_from_source(node, **kwargs)
         else:
             # Can't use ManifestNode here because of parameterized generics
             if not isinstance(node, (ParsedNode)):
-<<<<<<< HEAD
-                raise InternalException(
-=======
                 raise DbtInternalError(
->>>>>>> 3aeab737
                     f"type mismatch, expected ManifestNode but got {type(node)}"
                 )
             return cls.create_from_node(config, node, **kwargs)
@@ -458,11 +442,7 @@
         if not allow_multiple_databases:
             seen = {r.database.lower() for r in self if r.database}
             if len(seen) > 1:
-<<<<<<< HEAD
-                raise MultipleDatabasesNotAllowed(seen)
-=======
                 raise MultipleDatabasesNotAllowedError(seen)
->>>>>>> 3aeab737
 
         for information_schema_name, schema in self.search():
             path = {"database": information_schema_name.database, "schema": schema}
