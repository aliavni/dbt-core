--- conflicted
+++ resolved
@@ -87,8 +87,6 @@
     """Sometimes, you want a way to say none that isn't None"""
 
     novalue: NVEnum = field(default_factory=lambda: NVEnum.novalue)
-<<<<<<< HEAD
-=======
 
 
 @dataclass
@@ -148,7 +146,6 @@
         for item in items:
             if item not in valid_exception_names:
                 raise ValidationError(f"{item} is not a valid dbt error name.")
->>>>>>> 3aeab737
 
 
 dbtClassMixin.register_field_encoders(
