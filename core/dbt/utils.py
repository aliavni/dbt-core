import collections
import concurrent.futures
import copy
import datetime
import decimal
import functools
import hashlib
import itertools
import jinja2
import json
import os
import requests
from tarfile import ReadError
import time
from pathlib import PosixPath, WindowsPath

from contextlib import contextmanager
<<<<<<< HEAD
from dbt.exceptions import ConnectionException, DuplicateAlias
=======
from dbt.exceptions import ConnectionError, DuplicateAliasError
>>>>>>> 3aeab737
from dbt.events.functions import fire_event
from dbt.events.types import RetryExternalCall, RecordRetryException
from dbt import flags
from enum import Enum
from typing_extensions import Protocol
from typing import (
    Tuple,
    Type,
    Any,
    Optional,
    TypeVar,
    Dict,
    Union,
    Callable,
    List,
    Iterator,
    Mapping,
    Iterable,
    AbstractSet,
    Set,
    Sequence,
)

import dbt.exceptions

DECIMALS: Tuple[Type[Any], ...]
try:
    import cdecimal  # typing: ignore
except ImportError:
    DECIMALS = (decimal.Decimal,)
else:
    DECIMALS = (decimal.Decimal, cdecimal.Decimal)


class ExitCodes(int, Enum):
    Success = 0
    ModelError = 1
    UnhandledError = 2


def coalesce(*args):
    for arg in args:
        if arg is not None:
            return arg
    return None


def get_profile_from_project(project):
    target_name = project.get("target", {})
    profile = project.get("outputs", {}).get(target_name, {})
    return profile


def get_model_name_or_none(model):
    if model is None:
        name = "<None>"

    elif isinstance(model, str):
        name = model
    elif isinstance(model, dict):
        name = model.get("alias", model.get("name"))
    elif hasattr(model, "alias"):
        name = model.alias
    elif hasattr(model, "name"):
        name = model.name
    else:
        name = str(model)
    return name


MACRO_PREFIX = "dbt_macro__"
DOCS_PREFIX = "dbt_docs__"


def get_dbt_macro_name(name):
    if name is None:
        raise dbt.exceptions.DbtInternalError("Got None for a macro name!")
    return f"{MACRO_PREFIX}{name}"


def get_dbt_docs_name(name):
    if name is None:
        raise dbt.exceptions.DbtInternalError("Got None for a doc name!")
    return f"{DOCS_PREFIX}{name}"


def get_materialization_macro_name(materialization_name, adapter_type=None, with_prefix=True):
    if adapter_type is None:
        adapter_type = "default"
    name = f"materialization_{materialization_name}_{adapter_type}"
    return get_dbt_macro_name(name) if with_prefix else name


def get_docs_macro_name(docs_name, with_prefix=True):
    return get_dbt_docs_name(docs_name) if with_prefix else docs_name


def get_test_macro_name(test_name, with_prefix=True):
    name = f"test_{test_name}"
    return get_dbt_macro_name(name) if with_prefix else name


def split_path(path):
    return path.split(os.sep)


def merge(*args):
    if len(args) == 0:
        return None

    if len(args) == 1:
        return args[0]

    lst = list(args)
    last = lst.pop(len(lst) - 1)

    return _merge(merge(*lst), last)


def _merge(a, b):
    to_return = a.copy()
    to_return.update(b)
    return to_return


# http://stackoverflow.com/questions/20656135/python-deep-merge-dictionary-data
def deep_merge(*args):
    """
    >>> dbt.utils.deep_merge({'a': 1, 'b': 2, 'c': 3}, {'a': 2}, {'a': 3, 'b': 1})  # noqa
    {'a': 3, 'b': 1, 'c': 3}
    """
    if len(args) == 0:
        return None

    if len(args) == 1:
        return copy.deepcopy(args[0])

    lst = list(args)
    last = copy.deepcopy(lst.pop(len(lst) - 1))

    return _deep_merge(deep_merge(*lst), last)


def _deep_merge(destination, source):
    if isinstance(source, dict):
        for key, value in source.items():
            deep_merge_item(destination, key, value)
        return destination


def deep_merge_item(destination, key, value):
    if isinstance(value, dict):
        node = destination.setdefault(key, {})
        destination[key] = deep_merge(node, value)
    elif isinstance(value, tuple) or isinstance(value, list):
        if key in destination:
            destination[key] = list(value) + list(destination[key])
        else:
            destination[key] = value
    else:
        destination[key] = value


def _deep_map_render(
    func: Callable[[Any, Tuple[Union[str, int], ...]], Any],
    value: Any,
    keypath: Tuple[Union[str, int], ...],
) -> Any:
    atomic_types: Tuple[Type[Any], ...] = (int, float, str, type(None), bool)

    ret: Any

    if isinstance(value, list):
        ret = [_deep_map_render(func, v, (keypath + (idx,))) for idx, v in enumerate(value)]
    elif isinstance(value, dict):
        ret = {k: _deep_map_render(func, v, (keypath + (str(k),))) for k, v in value.items()}
    elif isinstance(value, atomic_types):
        ret = func(value, keypath)
    else:
        container_types: Tuple[Type[Any], ...] = (list, dict)
        ok_types = container_types + atomic_types
        raise dbt.exceptions.DbtConfigError(
            "in _deep_map_render, expected one of {!r}, got {!r}".format(ok_types, type(value))
        )

    return ret


def deep_map_render(func: Callable[[Any, Tuple[Union[str, int], ...]], Any], value: Any) -> Any:
    """This function renders a nested dictionary derived from a yaml
    file. It is used to render dbt_project.yml, profiles.yml, and
    schema files.

    It maps the function func() onto each non-container value in 'value'
    recursively, returning a new value. As long as func does not manipulate
    the value, then deep_map_render will also not manipulate it.

    value should be a value returned by `yaml.safe_load` or `json.load` - the
    only expected types are list, dict, native python number, str, NoneType,
    and bool.

    func() will be called on numbers, strings, Nones, and booleans. Its first
    parameter will be the value, and the second will be its keypath, an
    iterable over the __getitem__ keys needed to get to it.

    :raises: If there are cycles in the value, raises a
        dbt.exceptions.RecursionException
    """
    try:
        return _deep_map_render(func, value, ())
    except RuntimeError as exc:
        if "maximum recursion depth exceeded" in str(exc):
            raise dbt.exceptions.RecursionError("Cycle detected in deep_map_render")
        raise


class AttrDict(dict):
    def __init__(self, *args, **kwargs):
        super().__init__(*args, **kwargs)
        self.__dict__ = self


def get_pseudo_test_path(node_name, source_path):
    "schema tests all come from schema.yml files. fake a source sql file"
    source_path_parts = split_path(source_path)
    source_path_parts.pop()  # ignore filename
    suffix = ["{}.sql".format(node_name)]
    pseudo_path_parts = source_path_parts + suffix
    return os.path.join(*pseudo_path_parts)


def get_pseudo_hook_path(hook_name):
    path_parts = ["hooks", "{}.sql".format(hook_name)]
    return os.path.join(*path_parts)


def md5(string):
    return hashlib.md5(string.encode("utf-8")).hexdigest()


def get_hash(model):
    return hashlib.md5(model.unique_id.encode("utf-8")).hexdigest()


def get_hashed_contents(model):
    return hashlib.md5(model.raw_code.encode("utf-8")).hexdigest()


def flatten_nodes(dep_list):
    return list(itertools.chain.from_iterable(dep_list))


class memoized:
    """Decorator. Caches a function's return value each time it is called. If
    called later with the same arguments, the cached value is returned (not
    reevaluated).

    Taken from https://wiki.python.org/moin/PythonDecoratorLibrary#Memoize"""

    def __init__(self, func):
        self.func = func
        self.cache = {}

    def __call__(self, *args):
        if not isinstance(args, collections.abc.Hashable):
            # uncacheable. a list, for instance.
            # better to not cache than blow up.
            return self.func(*args)
        if args in self.cache:
            return self.cache[args]
        value = self.func(*args)
        self.cache[args] = value
        return value

    def __repr__(self):
        """Return the function's docstring."""
        return self.func.__doc__

    def __get__(self, obj, objtype):
        """Support instance methods."""
        return functools.partial(self.__call__, obj)


K_T = TypeVar("K_T")
V_T = TypeVar("V_T")


def filter_null_values(input: Dict[K_T, Optional[V_T]]) -> Dict[K_T, V_T]:
    return {k: v for k, v in input.items() if v is not None}


def add_ephemeral_model_prefix(s: str) -> str:
    return "__dbt__cte__{}".format(s)


def timestring() -> str:
    """Get the current datetime as an RFC 3339-compliant string"""
    # isoformat doesn't include the mandatory trailing 'Z' for UTC.
    return datetime.datetime.utcnow().isoformat() + "Z"


def humanize_execution_time(execution_time: int) -> str:
    minutes, seconds = divmod(execution_time, 60)
    hours, minutes = divmod(minutes, 60)

    return f" in {int(hours)} hours {int(minutes)} minutes and {seconds:0.2f} seconds"


class JSONEncoder(json.JSONEncoder):
    """A 'custom' json encoder that does normal json encoder things, but also
    handles `Decimal`s and `Undefined`s. Decimals can lose precision because
    they get converted to floats. Undefined's are serialized to an empty string
    """

    def default(self, obj):
        if isinstance(obj, DECIMALS):
            return float(obj)
        if isinstance(obj, (datetime.datetime, datetime.date, datetime.time)):
            return obj.isoformat()
        if isinstance(obj, jinja2.Undefined):
            return ""
        if hasattr(obj, "to_dict"):
            # if we have a to_dict we should try to serialize the result of
            # that!
            return obj.to_dict(omit_none=True)
        return super().default(obj)


class ForgivingJSONEncoder(JSONEncoder):
    def default(self, obj):
        # let dbt's default JSON encoder handle it if possible, fallback to
        # str()
        try:
            return super().default(obj)
        except TypeError:
            return str(obj)


class Translator:
    def __init__(self, aliases: Mapping[str, str], recursive: bool = False):
        self.aliases = aliases
        self.recursive = recursive

    def translate_mapping(self, kwargs: Mapping[str, Any]) -> Dict[str, Any]:
        result: Dict[str, Any] = {}

        for key, value in kwargs.items():
            canonical_key = self.aliases.get(key, key)
            if canonical_key in result:
<<<<<<< HEAD
                raise DuplicateAlias(kwargs, self.aliases, canonical_key)
=======
                raise DuplicateAliasError(kwargs, self.aliases, canonical_key)
>>>>>>> 3aeab737
            result[canonical_key] = self.translate_value(value)
        return result

    def translate_sequence(self, value: Sequence[Any]) -> List[Any]:
        return [self.translate_value(v) for v in value]

    def translate_value(self, value: Any) -> Any:
        if self.recursive:
            if isinstance(value, Mapping):
                return self.translate_mapping(value)
            elif isinstance(value, (list, tuple)):
                return self.translate_sequence(value)
        return value

    def translate(self, value: Mapping[str, Any]) -> Dict[str, Any]:
        try:
            return self.translate_mapping(value)
        except RuntimeError as exc:
            if "maximum recursion depth exceeded" in str(exc):
                raise dbt.exceptions.RecursionError(
                    "Cycle detected in a value passed to translate!"
                )
            raise


def translate_aliases(
    kwargs: Dict[str, Any],
    aliases: Dict[str, str],
    recurse: bool = False,
) -> Dict[str, Any]:
    """Given a dict of keyword arguments and a dict mapping aliases to their
    canonical values, canonicalize the keys in the kwargs dict.

    If recurse is True, perform this operation recursively.

    :returns: A dict containing all the values in kwargs referenced by their
        canonical key.
    :raises: `AliasError`, if a canonical key is defined more than once.
    """
    translator = Translator(aliases, recurse)
    return translator.translate(kwargs)


# Note that this only affects hologram json validation.
# It has no effect on mashumaro serialization.
def restrict_to(*restrictions):
    """Create the metadata for a restricted dataclass field"""
    return {"restrict": list(restrictions)}


def coerce_dict_str(value: Any) -> Optional[Dict[str, Any]]:
    """For annoying mypy reasons, this helper makes dealing with nested dicts
    easier. You get either `None` if it's not a Dict[str, Any], or the
    Dict[str, Any] you expected (to pass it to dbtClassMixin.from_dict(...)).
    """
    if isinstance(value, dict) and all(isinstance(k, str) for k in value):
        return value
    else:
        return None


def _coerce_decimal(value):
    if isinstance(value, DECIMALS):
        return float(value)
    return value


def lowercase(value: Optional[str]) -> Optional[str]:
    if value is None:
        return None
    else:
        return value.lower()


# some types need to make constants available to the jinja context as
# attributes, and regular properties only work with objects. maybe this should
# be handled by the RelationProxy?


class classproperty(object):
    def __init__(self, func):
        self.func = func

    def __get__(self, obj, objtype):
        return self.func(objtype)


def format_bytes(num_bytes):
    for unit in ["Bytes", "KB", "MB", "GB", "TB", "PB"]:
        if abs(num_bytes) < 1024.0:
            return f"{num_bytes:3.1f} {unit}"
        num_bytes /= 1024.0

    num_bytes *= 1024.0
    return f"{num_bytes:3.1f} {unit}"


def format_rows_number(rows_number):
    for unit in ["", "k", "m", "b", "t"]:
        if abs(rows_number) < 1000.0:
            return f"{rows_number:3.1f}{unit}".strip()
        rows_number /= 1000.0

    rows_number *= 1000.0
    return f"{rows_number:3.1f}{unit}".strip()


class ConnectingExecutor(concurrent.futures.Executor):
    def submit_connected(self, adapter, conn_name, func, *args, **kwargs):
        def connected(conn_name, func, *args, **kwargs):
            with self.connection_named(adapter, conn_name):
                return func(*args, **kwargs)

        return self.submit(connected, conn_name, func, *args, **kwargs)


# a little concurrent.futures.Executor for single-threaded mode
class SingleThreadedExecutor(ConnectingExecutor):
    def submit(*args, **kwargs):
        # this basic pattern comes from concurrent.futures.Executor itself,
        # but without handling the `fn=` form.
        if len(args) >= 2:
            self, fn, *args = args
        elif not args:
            raise TypeError(
                "descriptor 'submit' of 'SingleThreadedExecutor' object needs an argument"
            )
        else:
            raise TypeError(
                "submit expected at least 1 positional argument, got %d" % (len(args) - 1)
            )
        fut = concurrent.futures.Future()
        try:
            result = fn(*args, **kwargs)
        except Exception as exc:
            fut.set_exception(exc)
        else:
            fut.set_result(result)
        return fut

    @contextmanager
    def connection_named(self, adapter, name):
        yield


class MultiThreadedExecutor(
    ConnectingExecutor,
    concurrent.futures.ThreadPoolExecutor,
):
    @contextmanager
    def connection_named(self, adapter, name):
        with adapter.connection_named(name):
            yield


class ThreadedArgs(Protocol):
    single_threaded: bool


class HasThreadingConfig(Protocol):
    args: ThreadedArgs
    threads: Optional[int]


def executor(config: HasThreadingConfig) -> ConnectingExecutor:
    if config.args.single_threaded:
        return SingleThreadedExecutor()
    else:
        return MultiThreadedExecutor(max_workers=config.threads)


def fqn_search(root: Dict[str, Any], fqn: List[str]) -> Iterator[Dict[str, Any]]:
    """Iterate into a nested dictionary, looking for keys in the fqn as levels.
    Yield the level config.
    """
    yield root

    for level in fqn:
        level_config = root.get(level, None)
        if not isinstance(level_config, dict):
            break
        # This used to do a 'deepcopy',
        # but it didn't seem to be necessary
        yield level_config
        root = level_config


StringMap = Mapping[str, Any]
StringMapList = List[StringMap]
StringMapIter = Iterable[StringMap]


class MultiDict(Mapping[str, Any]):
    """Implement the mapping protocol using a list of mappings. The most
    recently added mapping "wins".
    """

    def __init__(self, sources: Optional[StringMapList] = None) -> None:
        super().__init__()
        self.sources: StringMapList

        if sources is None:
            self.sources = []
        else:
            self.sources = sources

    def add_from(self, sources: StringMapIter):
        self.sources.extend(sources)

    def add(self, source: StringMap):
        self.sources.append(source)

    def _keyset(self) -> AbstractSet[str]:
        # return the set of keys
        keys: Set[str] = set()
        for entry in self._itersource():
            keys.update(entry)
        return keys

    def _itersource(self) -> StringMapIter:
        return reversed(self.sources)

    def __iter__(self) -> Iterator[str]:
        # we need to avoid duplicate keys
        return iter(self._keyset())

    def __len__(self):
        return len(self._keyset())

    def __getitem__(self, name: str) -> Any:
        for entry in self._itersource():
            if name in entry:
                return entry[name]
        raise KeyError(name)

    def __contains__(self, name) -> bool:
        return any((name in entry for entry in self._itersource()))


def _connection_exception_retry(fn, max_attempts: int, attempt: int = 0):
    """Attempts to run a function that makes an external call, if the call fails
    on a Requests exception or decompression issue (ReadError), it will be tried
    up to 5 more times.  All exceptions that Requests explicitly raises inherit from
    requests.exceptions.RequestException.  See https://github.com/dbt-labs/dbt-core/issues/4579
    for context on this decompression issues specifically.
    """
    try:
        return fn()
    except (
        requests.exceptions.RequestException,
        ReadError,
    ) as exc:
        if attempt <= max_attempts - 1:
            fire_event(RecordRetryException(exc=str(exc)))
            fire_event(RetryExternalCall(attempt=attempt, max=max_attempts))
            time.sleep(1)
            return _connection_exception_retry(fn, max_attempts, attempt + 1)
        else:
            raise ConnectionError("External connection exception occurred: " + str(exc))


# This is used to serialize the args in the run_results and in the logs.
# We do this separately because there are a few fields that don't serialize,
# i.e. PosixPath, WindowsPath, and types. It also includes args from both
# cli args and flags, which is more complete than just the cli args.
# If new args are added that are false by default (particularly in the
# global options) they should be added to the 'default_false_keys' list.
def args_to_dict(args):
    var_args = vars(args).copy()
    # update the args with the flags, which could also come from environment
    # variables or user_config
    flag_dict = flags.get_flag_dict()
    var_args.update(flag_dict)
    dict_args = {}
    # remove args keys that clutter up the dictionary
    for key in var_args:
        if key.lower() in var_args and key == key.upper():
            # skip all capped keys being introduced by Flags in dbt.cli.flags
            continue
        if key in ["cls", "mp_context"]:
            continue
        if var_args[key] is None:
            continue
        # TODO: add more default_false_keys
        default_false_keys = (
            "debug",
            "full_refresh",
            "fail_fast",
            "warn_error",
            "single_threaded",
            "log_cache_events",
            "store_failures",
            "use_experimental_parser",
        )
        default_empty_yaml_dict_keys = ("vars", "warn_error_options")
        if key in default_false_keys and var_args[key] is False:
            continue
        if key in default_empty_yaml_dict_keys and var_args[key] == "{}":
            continue
        # this was required for a test case
        if isinstance(var_args[key], PosixPath) or isinstance(var_args[key], WindowsPath):
            var_args[key] = str(var_args[key])
        dict_args[key] = var_args[key]
    return dict_args


# This is useful for proto generated classes in particular, since
# the default for protobuf for strings is the empty string, so
# Optional[str] types don't work for generated Python classes.
def cast_to_str(string: Optional[str]) -> str:
    if string is None:
        return ""
    else:
        return string


def cast_to_int(integer: Optional[int]) -> int:
    if integer is None:
        return 0
    else:
        return integer


def cast_dict_to_dict_of_strings(dct):
    new_dct = {}
    for k, v in dct.items():
        new_dct[str(k)] = str(v)
    return new_dct<|MERGE_RESOLUTION|>--- conflicted
+++ resolved
@@ -15,11 +15,7 @@
 from pathlib import PosixPath, WindowsPath
 
 from contextlib import contextmanager
-<<<<<<< HEAD
-from dbt.exceptions import ConnectionException, DuplicateAlias
-=======
 from dbt.exceptions import ConnectionError, DuplicateAliasError
->>>>>>> 3aeab737
 from dbt.events.functions import fire_event
 from dbt.events.types import RetryExternalCall, RecordRetryException
 from dbt import flags
@@ -369,11 +365,7 @@
         for key, value in kwargs.items():
             canonical_key = self.aliases.get(key, key)
             if canonical_key in result:
-<<<<<<< HEAD
-                raise DuplicateAlias(kwargs, self.aliases, canonical_key)
-=======
                 raise DuplicateAliasError(kwargs, self.aliases, canonical_key)
->>>>>>> 3aeab737
             result[canonical_key] = self.translate_value(value)
         return result
 
