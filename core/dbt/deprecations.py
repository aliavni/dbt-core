--- conflicted
+++ resolved
@@ -103,11 +103,6 @@
     _event = "TestsConfigDeprecation"
 
 
-class CollectFreshnessReturnSignature(DBTDeprecation):
-    _name = "collect-freshness-return-signature"
-    _event = "CollectFreshnessReturnSignature"
-
-
 class ProjectFlagsMovedDeprecation(DBTDeprecation):
     _name = "project-flags-moved"
     _event = "ProjectFlagsMovedDeprecation"
@@ -158,13 +153,9 @@
     ExposureNameDeprecation(),
     ConfigLogPathDeprecation(),
     ConfigTargetPathDeprecation(),
-<<<<<<< HEAD
+    CollectFreshnessReturnSignature(),
     TestsConfigDeprecation(),
-    CollectFreshnessReturnSignature(),
-=======
-    CollectFreshnessReturnSignature(),
     ProjectFlagsMovedDeprecation(),
->>>>>>> a1f78a8f
 ]
 
 deprecations: Dict[str, DBTDeprecation] = {d.name: d for d in deprecations_list}
