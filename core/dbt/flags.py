--- conflicted
+++ resolved
@@ -26,29 +26,15 @@
 STORE_FAILURES = False  # subcommand
 
 # Global CLI commands
-<<<<<<< HEAD
 ANONYMOUS_USAGE_STATS = None
 CACHE_SELECTED_ONLY = None
-=======
-USE_EXPERIMENTAL_PARSER = None
-STATIC_PARSER = None
-WARN_ERROR = None
-WARN_ERROR_OPTIONS = None
-WRITE_JSON = None
-PARTIAL_PARSE = None
-USE_COLORS = None
->>>>>>> 3aeab737
 DEBUG = None
 EVENT_BUFFER_SIZE = 100000
 FAIL_FAST = None
 INDIRECT_SELECTION = None
 LOG_CACHE_EVENTS = None
-<<<<<<< HEAD
 LOG_FORMAT = None
 LOG_PATH = None
-=======
-QUIET = None
->>>>>>> 3aeab737
 NO_PRINT = None
 PARTIAL_PARSE = None
 PRINTER_WIDTH = 80
@@ -60,6 +46,7 @@
 USE_EXPERIMENTAL_PARSER = None
 VERSION_CHECK = None
 WARN_ERROR = None
+WARN_ERROR_OPTIONS = None
 WHICH = None
 WRITE_JSON = None
 
@@ -80,29 +67,15 @@
 # CLI args, environment variables, and user_config (profiles.yml).
 # Environment variables use the pattern 'DBT_{flag name}', like DBT_PROFILES_DIR
 flag_defaults = {
-<<<<<<< HEAD
     "ANONYMOUS_USAGE_STATS": True,
     "CACHE_SELECTED_ONLY": False,
-=======
-    "USE_EXPERIMENTAL_PARSER": False,
-    "STATIC_PARSER": True,
-    "WARN_ERROR": False,
-    "WARN_ERROR_OPTIONS": "{}",
-    "WRITE_JSON": True,
-    "PARTIAL_PARSE": True,
-    "USE_COLORS": True,
-    "PROFILES_DIR": DEFAULT_PROFILES_DIR,
->>>>>>> 3aeab737
     "DEBUG": False,
     "EVENT_BUFFER_SIZE": 100000,
     "FAIL_FAST": False,
     "INDIRECT_SELECTION": "eager",
     "LOG_CACHE_EVENTS": False,
-<<<<<<< HEAD
     "LOG_FORMAT": None,
     "LOG_PATH": None,
-=======
->>>>>>> 3aeab737
     "QUIET": False,
     "NO_PRINT": False,
     "PARTIAL_PARSE": True,
@@ -115,6 +88,7 @@
     "USE_EXPERIMENTAL_PARSER": False,
     "VERSION_CHECK": True,
     "WARN_ERROR": False,
+    "WARN_ERROR_OPTIONS": "{}",
     "WRITE_JSON": True,
 }
 
@@ -145,11 +119,7 @@
 
 MACRO_DEBUGGING = env_set_truthy("DBT_MACRO_DEBUGGING")
 DEFER_MODE = env_set_truthy("DBT_DEFER_TO_STATE")
-<<<<<<< HEAD
-FAVOR_STATE_MODE = env_set_truthy("DBT_FAVOR_STATE_STATE")
-=======
 FAVOR_STATE_MODE = env_set_truthy("DBT_FAVOR_STATE")
->>>>>>> 3aeab737
 ARTIFACT_STATE_PATH = env_set_path("DBT_ARTIFACT_STATE_PATH")
 ENABLE_LEGACY_LOGGER = env_set_truthy("DBT_ENABLE_LEGACY_LOGGER")
 
@@ -169,11 +139,7 @@
     # black insists in putting them all on one line
     global STRICT_MODE, FULL_REFRESH, WARN_ERROR, WARN_ERROR_OPTIONS, USE_EXPERIMENTAL_PARSER, STATIC_PARSER
     global WRITE_JSON, PARTIAL_PARSE, USE_COLORS, STORE_FAILURES, PROFILES_DIR, DEBUG, LOG_FORMAT
-<<<<<<< HEAD
     global INDIRECT_SELECTION, VERSION_CHECK, FAIL_FAST, SEND_ANONYMOUS_USAGE_STATS, ANONYMOUS_USAGE_STATS
-=======
-    global INDIRECT_SELECTION, VERSION_CHECK, FAIL_FAST, SEND_ANONYMOUS_USAGE_STATS
->>>>>>> 3aeab737
     global PRINTER_WIDTH, WHICH, LOG_CACHE_EVENTS, QUIET, NO_PRINT, CACHE_SELECTED_ONLY
     global TARGET_PATH, LOG_PATH
 
@@ -184,30 +150,14 @@
     WHICH = getattr(args, "which", WHICH)
 
     # global cli flags with env var and user_config alternatives
-<<<<<<< HEAD
     ANONYMOUS_USAGE_STATS = get_flag_value("ANONYMOUS_USAGE_STATS", args, user_config)
     CACHE_SELECTED_ONLY = get_flag_value("CACHE_SELECTED_ONLY", args, user_config)
-=======
-    USE_EXPERIMENTAL_PARSER = get_flag_value("USE_EXPERIMENTAL_PARSER", args, user_config)
-    STATIC_PARSER = get_flag_value("STATIC_PARSER", args, user_config)
-    WARN_ERROR = get_flag_value("WARN_ERROR", args, user_config)
-    WARN_ERROR_OPTIONS = get_flag_value("WARN_ERROR_OPTIONS", args, user_config)
-    _check_mutually_exclusive(["WARN_ERROR", "WARN_ERROR_OPTIONS"], args, user_config)
-    WRITE_JSON = get_flag_value("WRITE_JSON", args, user_config)
-    PARTIAL_PARSE = get_flag_value("PARTIAL_PARSE", args, user_config)
-    USE_COLORS = get_flag_value("USE_COLORS", args, user_config)
-    PROFILES_DIR = get_flag_value("PROFILES_DIR", args, user_config)
->>>>>>> 3aeab737
     DEBUG = get_flag_value("DEBUG", args, user_config)
     FAIL_FAST = get_flag_value("FAIL_FAST", args, user_config)
     INDIRECT_SELECTION = get_flag_value("INDIRECT_SELECTION", args, user_config)
     LOG_CACHE_EVENTS = get_flag_value("LOG_CACHE_EVENTS", args, user_config)
-<<<<<<< HEAD
     LOG_FORMAT = get_flag_value("LOG_FORMAT", args, user_config)
     LOG_PATH = get_flag_value("LOG_PATH", args, user_config)
-=======
-    QUIET = get_flag_value("QUIET", args, user_config)
->>>>>>> 3aeab737
     NO_PRINT = get_flag_value("NO_PRINT", args, user_config)
     PARTIAL_PARSE = get_flag_value("PARTIAL_PARSE", args, user_config)
     PRINTER_WIDTH = get_flag_value("PRINTER_WIDTH", args, user_config)
@@ -220,8 +170,10 @@
     USE_EXPERIMENTAL_PARSER = get_flag_value("USE_EXPERIMENTAL_PARSER", args, user_config)
     VERSION_CHECK = get_flag_value("VERSION_CHECK", args, user_config)
     WARN_ERROR = get_flag_value("WARN_ERROR", args, user_config)
+    WARN_ERROR_OPTIONS = get_flag_value("WARN_ERROR_OPTIONS", args, user_config)
     WRITE_JSON = get_flag_value("WRITE_JSON", args, user_config)
 
+    _check_mutually_exclusive(["WARN_ERROR", "WARN_ERROR_OPTIONS"], args, user_config)
     _set_overrides_from_env()
 
 
