import os
import unittest
from unittest import mock

from argparse import Namespace
import copy
from collections import namedtuple
from itertools import product
from datetime import datetime

import pytest

import dbt.flags
import dbt.version
from dbt import tracking
from dbt.adapters.base.plugin import AdapterPlugin
from dbt.contracts.files import FileHash
from dbt.contracts.graph.manifest import Manifest, ManifestMetadata
from dbt.contracts.graph.nodes import (
    ModelNode,
    DependsOn,
    NodeConfig,
    SeedNode,
    SourceDefinition,
    Exposure,
    Metric
)

from dbt.contracts.graph.unparsed import (
    ExposureType,
    ExposureOwner,
    MaturityType,
    MetricFilter,
    MetricTime
)

from dbt.events.functions import reset_metadata_vars
from dbt.flags import set_from_args

from dbt.node_types import NodeType
import freezegun

from .utils import MockMacro, MockDocumentation, MockSource, MockNode, MockMaterialization, MockGenerateMacro, inject_plugin


REQUIRED_PARSED_NODE_KEYS = frozenset({
    'alias', 'tags', 'config', 'unique_id', 'refs', 'sources', 'metrics', 'meta',
    'depends_on', 'database', 'schema', 'name', 'resource_type',
    'package_name', 'path', 'original_file_path', 'raw_code', 'language',
    'description', 'columns', 'fqn', 'build_path', 'compiled_path', 'patch_path', 'docs',
    'deferred', 'checksum', 'unrendered_config', 'created_at', 'config_call_dict', 'relation_name',
})

REQUIRED_COMPILED_NODE_KEYS = frozenset(REQUIRED_PARSED_NODE_KEYS | {
    'compiled', 'extra_ctes_injected', 'extra_ctes', 'compiled_code',
    'relation_name'
})


ENV_KEY_NAME = 'KEY' if os.name == 'nt' else 'key'


class ManifestTest(unittest.TestCase):
    def setUp(self):
        reset_metadata_vars()

        # TODO: why is this needed for tests in this module to pass?
        tracking.active_user = None

        self.maxDiff = None

        self.model_config = NodeConfig.from_dict({
            'enabled': True,
            'materialized': 'view',
            'persist_docs': {},
            'post-hook': [],
            'pre-hook': [],
            'vars': {},
            'quoting': {},
            'column_types': {},
            'tags': [],
        })

        self.exposures = {
            'exposure.root.my_exposure': Exposure(
                name='my_exposure',
                type=ExposureType.Dashboard,
                owner=ExposureOwner(email='some@email.com'),
                resource_type=NodeType.Exposure,
                description='Test description',
                maturity=MaturityType.High,
                url='hhtp://mydashboard.com',
                depends_on=DependsOn(nodes=['model.root.multi']),
                refs=[['multi']],
                sources=[],
                fqn=['root', 'my_exposure'],
                unique_id='exposure.root.my_exposure',
                package_name='root',
                path='my_exposure.sql',
                original_file_path='my_exposure.sql'
            )
        }

        self.metrics = {
            'metric.root.my_metric': Metric(
                name='new_customers',
                label='New Customers',
                model='ref("multi")',
                description="New customers",
                calculation_method='count',
                expression="user_id",
                timestamp="signup_date",
                time_grains=['day', 'week', 'month'],
                dimensions=['plan', 'country'],
                filters=[MetricFilter(
                   field="is_paying",
                   value='True',
                   operator="=",
                )],
                meta={'is_okr': True},
                tags=['okrs'],
                window=MetricTime(),
                resource_type=NodeType.Metric,
                depends_on=DependsOn(nodes=['model.root.multi']),
                refs=[['multi']],
                sources=[],
                metrics=[],
                fqn=['root', 'my_metric'],
                unique_id='metric.root.my_metric',
                package_name='root',
                path='my_metric.yml',
                original_file_path='my_metric.yml'
            )
        }

        self.nested_nodes = {
            'model.snowplow.events': ModelNode(
                name='events',
                database='dbt',
                schema='analytics',
                alias='events',
                resource_type=NodeType.Model,
                unique_id='model.snowplow.events',
                fqn=['snowplow', 'events'],
                package_name='snowplow',
                refs=[],
                sources=[],
                metrics=[],
                depends_on=DependsOn(),
                config=self.model_config,
                tags=[],
                path='events.sql',
                original_file_path='events.sql',
                meta={},
                language='sql',
                raw_code='does not matter',
                checksum=FileHash.empty(),
            ),
            'model.root.events': ModelNode(
                name='events',
                database='dbt',
                schema='analytics',
                alias='events',
                resource_type=NodeType.Model,
                unique_id='model.root.events',
                fqn=['root', 'events'],
                package_name='root',
                refs=[],
                sources=[],
                metrics=[],
                depends_on=DependsOn(),
                config=self.model_config,
                tags=[],
                path='events.sql',
                original_file_path='events.sql',
                meta={},
                language='sql',
                raw_code='does not matter',
                checksum=FileHash.empty(),
            ),
            'model.root.dep': ModelNode(
                name='dep',
                database='dbt',
                schema='analytics',
                alias='dep',
                resource_type=NodeType.Model,
                unique_id='model.root.dep',
                fqn=['root', 'dep'],
                package_name='root',
                refs=[['events']],
                sources=[],
                metrics=[],
                depends_on=DependsOn(nodes=['model.root.events']),
                config=self.model_config,
                tags=[],
                path='multi.sql',
                original_file_path='multi.sql',
                meta={},
                language='sql',
                raw_code='does not matter',
                checksum=FileHash.empty(),
            ),
            'model.root.nested': ModelNode(
                name='nested',
                database='dbt',
                schema='analytics',
                alias='nested',
                resource_type=NodeType.Model,
                unique_id='model.root.nested',
                fqn=['root', 'nested'],
                package_name='root',
                refs=[['events']],
                sources=[],
                metrics=[],
                depends_on=DependsOn(nodes=['model.root.dep']),
                config=self.model_config,
                tags=[],
                path='multi.sql',
                original_file_path='multi.sql',
                meta={},
                language='sql',
                raw_code='does not matter',
                checksum=FileHash.empty(),
            ),
            'model.root.sibling': ModelNode(
                name='sibling',
                database='dbt',
                schema='analytics',
                alias='sibling',
                resource_type=NodeType.Model,
                unique_id='model.root.sibling',
                fqn=['root', 'sibling'],
                package_name='root',
                refs=[['events']],
                sources=[],
                metrics=[],
                depends_on=DependsOn(nodes=['model.root.events']),
                config=self.model_config,
                tags=[],
                path='multi.sql',
                original_file_path='multi.sql',
                meta={},
                language='sql',
                raw_code='does not matter',
                checksum=FileHash.empty(),
            ),
            'model.root.multi': ModelNode(
                name='multi',
                database='dbt',
                schema='analytics',
                alias='multi',
                resource_type=NodeType.Model,
                unique_id='model.root.multi',
                fqn=['root', 'multi'],
                package_name='root',
                refs=[['events']],
                sources=[],
                metrics=[],
                depends_on=DependsOn(nodes=['model.root.nested', 'model.root.sibling']),
                config=self.model_config,
                tags=[],
                path='multi.sql',
                original_file_path='multi.sql',
                meta={},
                language='sql',
                raw_code='does not matter',
                checksum=FileHash.empty(),
            ),
        }

        self.sources = {
            'source.root.my_source.my_table': SourceDefinition(
                database='raw',
                schema='analytics',
                resource_type=NodeType.Source,
                identifier='some_source',
                name='my_table',
                source_name='my_source',
                source_description='My source description',
                description='Table description',
                loader='a_loader',
                unique_id='source.test.my_source.my_table',
                fqn=['test', 'my_source', 'my_table'],
                package_name='root',
                path='schema.yml',
                original_file_path='schema.yml',
            ),
        }
        for exposure in self.exposures.values():
            exposure.validate(exposure.to_dict(omit_none=True))
        for metric in self.metrics.values():
            metric.validate(metric.to_dict(omit_none=True))
        for node in self.nested_nodes.values():
            node.validate(node.to_dict(omit_none=True))
        for source in self.sources.values():
            source.validate(source.to_dict(omit_none=True))

        os.environ['DBT_ENV_CUSTOM_ENV_key'] = 'value'

    def tearDown(self):
        del os.environ['DBT_ENV_CUSTOM_ENV_key']
        reset_metadata_vars()

    @freezegun.freeze_time('2018-02-14T09:15:13Z')
    def test__no_nodes(self):
        manifest = Manifest(
            nodes={}, sources={}, macros={}, docs={}, disabled={}, files={},
            exposures={}, metrics={}, selectors={},
            metadata=ManifestMetadata(generated_at=datetime.utcnow()),
        )

        invocation_id = dbt.events.functions.EVENT_MANAGER.invocation_id
        self.assertEqual(
            manifest.writable_manifest().to_dict(omit_none=True),
            {
                'nodes': {},
                'sources': {},
                'macros': {},
                'exposures': {},
                'metrics': {},
                'selectors': {},
                'parent_map': {},
                'child_map': {},
                'metadata': {
                    'generated_at': '2018-02-14T09:15:13Z',
                    'dbt_schema_version': 'https://schemas.getdbt.com/dbt/manifest/v8.json',
                    'dbt_version': dbt.version.__version__,
                    'env': {ENV_KEY_NAME: 'value'},
                    'invocation_id': invocation_id,
                },
                'docs': {},
                'disabled': {},
            }
        )

    @freezegun.freeze_time('2018-02-14T09:15:13Z')
    def test__nested_nodes(self):
        nodes = copy.copy(self.nested_nodes)
        manifest = Manifest(
            nodes=nodes, sources={}, macros={}, docs={}, disabled={}, files={},
            exposures={}, metrics={}, selectors={},
            metadata=ManifestMetadata(generated_at=datetime.utcnow()),
        )
        serialized = manifest.writable_manifest().to_dict(omit_none=True)
        self.assertEqual(serialized['metadata']['generated_at'], '2018-02-14T09:15:13Z')
        self.assertEqual(serialized['docs'], {})
        self.assertEqual(serialized['disabled'], {})
        parent_map = serialized['parent_map']
        child_map = serialized['child_map']
        # make sure there aren't any extra/missing keys.
        self.assertEqual(set(parent_map), set(nodes))
        self.assertEqual(set(child_map), set(nodes))
        self.assertEqual(
            parent_map['model.root.sibling'],
            ['model.root.events']
        )
        self.assertEqual(
            parent_map['model.root.nested'],
            ['model.root.dep']
        )
        self.assertEqual(
            parent_map['model.root.dep'],
            ['model.root.events']
        )
        # order doesn't matter.
        self.assertEqual(
            set(parent_map['model.root.multi']),
            set(['model.root.nested', 'model.root.sibling'])
        )
        self.assertEqual(
            parent_map['model.root.events'],
            [],
        )
        self.assertEqual(
            parent_map['model.snowplow.events'],
            [],
        )

        self.assertEqual(
            child_map['model.root.sibling'],
            ['model.root.multi'],
        )
        self.assertEqual(
            child_map['model.root.nested'],
            ['model.root.multi'],
        )
        self.assertEqual(
            child_map['model.root.dep'],
            ['model.root.nested']
        )
        self.assertEqual(
            child_map['model.root.multi'],
            []
        )
        self.assertEqual(
            set(child_map['model.root.events']),
            set(['model.root.dep', 'model.root.sibling'])
        )
        self.assertEqual(
            child_map['model.snowplow.events'],
            []
        )

    def test__build_flat_graph(self):
        exposures = copy.copy(self.exposures)
        metrics = copy.copy(self.metrics)
        nodes = copy.copy(self.nested_nodes)
        sources = copy.copy(self.sources)
        manifest = Manifest(nodes=nodes, sources=sources, macros={}, docs={},
                            disabled={}, files={}, exposures=exposures,
                            metrics=metrics, selectors={})
        manifest.build_flat_graph()
        flat_graph = manifest.flat_graph
        flat_exposures = flat_graph['exposures']
        flat_metrics = flat_graph['metrics']
        flat_nodes = flat_graph['nodes']
        flat_sources = flat_graph['sources']
        self.assertEqual(set(flat_graph), set(['exposures', 'nodes', 'sources', 'metrics']))
        self.assertEqual(set(flat_exposures), set(self.exposures))
        self.assertEqual(set(flat_metrics), set(self.metrics))
        self.assertEqual(set(flat_nodes), set(self.nested_nodes))
        self.assertEqual(set(flat_sources), set(self.sources))
        for node in flat_nodes.values():
            self.assertEqual(frozenset(node), REQUIRED_PARSED_NODE_KEYS)

    @mock.patch.object(tracking, 'active_user')
    def test_metadata(self, mock_user):
        mock_user.id = 'cfc9500f-dc7f-4c83-9ea7-2c581c1b38cf'
        dbt.events.functions.EVENT_MANAGER.invocation_id = '01234567-0123-0123-0123-0123456789ab'
<<<<<<< HEAD
        dbt.flags.SEND_ANONYMOUS_USAGE_STATS = False
=======
        set_from_args(Namespace(SEND_ANONYMOUS_USAGE_STATS=False), None)
>>>>>>> 57aef33f
        now = datetime.utcnow()
        self.assertEqual(
            ManifestMetadata(
                project_id='098f6bcd4621d373cade4e832627b4f6',
                adapter_type='postgres',
                generated_at=now,
            ),
            ManifestMetadata(
                project_id='098f6bcd4621d373cade4e832627b4f6',
                user_id='cfc9500f-dc7f-4c83-9ea7-2c581c1b38cf',
                send_anonymous_usage_stats=False,
                adapter_type='postgres',
                generated_at=now,
                invocation_id='01234567-0123-0123-0123-0123456789ab',
            )
        )

    @mock.patch.object(tracking, 'active_user')
    @freezegun.freeze_time('2018-02-14T09:15:13Z')
    def test_no_nodes_with_metadata(self, mock_user):
        mock_user.id = 'cfc9500f-dc7f-4c83-9ea7-2c581c1b38cf'
        dbt.events.functions.EVENT_MANAGER.invocation_id = '01234567-0123-0123-0123-0123456789ab'
<<<<<<< HEAD
        dbt.flags.SEND_ANONYMOUS_USAGE_STATS = False
=======
        set_from_args(Namespace(SEND_ANONYMOUS_USAGE_STATS=False), None)
>>>>>>> 57aef33f
        metadata = ManifestMetadata(
            project_id='098f6bcd4621d373cade4e832627b4f6',
            adapter_type='postgres',
            generated_at=datetime.utcnow(),
        )
        manifest = Manifest(nodes={}, sources={}, macros={}, docs={},
                            disabled={}, selectors={},
                            metadata=metadata, files={}, exposures={})

        self.assertEqual(
            manifest.writable_manifest().to_dict(omit_none=True),
            {
                'nodes': {},
                'sources': {},
                'macros': {},
                'exposures': {},
                'metrics': {},
                'selectors': {},
                'parent_map': {},
                'child_map': {},
                'docs': {},
                'metadata': {
                    'generated_at': '2018-02-14T09:15:13Z',
                    'dbt_schema_version': 'https://schemas.getdbt.com/dbt/manifest/v8.json',
                    'dbt_version': dbt.version.__version__,
                    'project_id': '098f6bcd4621d373cade4e832627b4f6',
                    'user_id': 'cfc9500f-dc7f-4c83-9ea7-2c581c1b38cf',
                    'send_anonymous_usage_stats': False,
                    'adapter_type': 'postgres',
                    'invocation_id': '01234567-0123-0123-0123-0123456789ab',
                    'env': {ENV_KEY_NAME: 'value'},
                },
                'disabled': {},
            }
        )

    def test_get_resource_fqns_empty(self):
        manifest = Manifest(nodes={}, sources={}, macros={}, docs={},
                            disabled={}, files={}, exposures={}, selectors={})
        self.assertEqual(manifest.get_resource_fqns(), {})

    def test_get_resource_fqns(self):
        nodes = copy.copy(self.nested_nodes)
        nodes['seed.root.seed'] = SeedNode(
            name='seed',
            database='dbt',
            schema='analytics',
            alias='seed',
            resource_type=NodeType.Seed,
            unique_id='seed.root.seed',
            fqn=['root', 'seed'],
            package_name='root',
            config=self.model_config,
            tags=[],
            path='seed.csv',
            original_file_path='seed.csv',
            checksum=FileHash.empty(),
        )
        manifest = Manifest(nodes=nodes, sources=self.sources, macros={}, docs={},
                            disabled={}, files={}, exposures=self.exposures,
                            metrics=self.metrics, selectors={})
        expect = {
            'metrics': frozenset([
                ('root', 'my_metric')
            ]),
            'exposures': frozenset([
                ('root', 'my_exposure')
            ]),
            'models': frozenset([
                ('snowplow', 'events'),
                ('root', 'events'),
                ('root', 'dep'),
                ('root', 'nested'),
                ('root', 'sibling'),
                ('root', 'multi'),
            ]),
            'seeds': frozenset([
                ('root', 'seed')
            ]),
            'sources': frozenset([
                ('test', 'my_source', 'my_table')
            ])
        }
        resource_fqns = manifest.get_resource_fqns()
        self.assertEqual(resource_fqns, expect)

    def test__deepcopy_copies_flat_graph(self):
        test_node = ModelNode(
                name='events',
                database='dbt',
                schema='analytics',
                alias='events',
                resource_type=NodeType.Model,
                unique_id='model.snowplow.events',
                fqn=['snowplow', 'events'],
                package_name='snowplow',
                refs=[],
                sources=[],
                metrics=[],
                depends_on=DependsOn(),
                config=self.model_config,
                tags=[],
                path='events.sql',
                original_file_path='events.sql',
                meta={},
                language='sql',
                raw_code='does not matter',
                checksum=FileHash.empty())

        original = make_manifest(nodes=[test_node])
        original.build_flat_graph()
        copy = original.deepcopy()
        self.assertEqual(original.flat_graph, copy.flat_graph)

class MixedManifestTest(unittest.TestCase):
    def setUp(self):
        self.maxDiff = None

        self.model_config = NodeConfig.from_dict({
            'enabled': True,
            'materialized': 'view',
            'persist_docs': {},
            'post-hook': [],
            'pre-hook': [],
            'vars': {},
            'quoting': {},
            'column_types': {},
            'tags': [],
        })

        self.nested_nodes = {
            'model.snowplow.events': ModelNode(
                name='events',
                database='dbt',
                schema='analytics',
                alias='events',
                resource_type=NodeType.Model,
                unique_id='model.snowplow.events',
                fqn=['snowplow', 'events'],
                package_name='snowplow',
                refs=[],
                sources=[],
                depends_on=DependsOn(),
                config=self.model_config,
                tags=[],
                path='events.sql',
                original_file_path='events.sql',
                language='sql',
                raw_code='does not matter',
                meta={},
                compiled=True,
                compiled_code='also does not matter',
                extra_ctes_injected=True,
                relation_name='"dbt"."analytics"."events"',
                extra_ctes=[],
                checksum=FileHash.empty(),
            ),
            'model.root.events': ModelNode(
                name='events',
                database='dbt',
                schema='analytics',
                alias='events',
                resource_type=NodeType.Model,
                unique_id='model.root.events',
                fqn=['root', 'events'],
                package_name='root',
                refs=[],
                sources=[],
                depends_on=DependsOn(),
                config=self.model_config,
                tags=[],
                path='events.sql',
                original_file_path='events.sql',
                raw_code='does not matter',
                meta={},
                compiled=True,
                compiled_code='also does not matter',
                language='sql',
                extra_ctes_injected=True,
                relation_name='"dbt"."analytics"."events"',
                extra_ctes=[],
                checksum=FileHash.empty(),
            ),
            'model.root.dep': ModelNode(
                name='dep',
                database='dbt',
                schema='analytics',
                alias='dep',
                resource_type=NodeType.Model,
                unique_id='model.root.dep',
                fqn=['root', 'dep'],
                package_name='root',
                refs=[['events']],
                sources=[],
                depends_on=DependsOn(nodes=['model.root.events']),
                config=self.model_config,
                tags=[],
                path='multi.sql',
                original_file_path='multi.sql',
                meta={},
                language='sql',
                raw_code='does not matter',
                checksum=FileHash.empty(),
            ),
            'model.root.nested': ModelNode(
                name='nested',
                database='dbt',
                schema='analytics',
                alias='nested',
                resource_type=NodeType.Model,
                unique_id='model.root.nested',
                fqn=['root', 'nested'],
                package_name='root',
                refs=[['events']],
                sources=[],
                depends_on=DependsOn(nodes=['model.root.dep']),
                config=self.model_config,
                tags=[],
                path='multi.sql',
                original_file_path='multi.sql',
                meta={},
                language='sql',
                raw_code='does not matter',
                checksum=FileHash.empty(),
            ),
            'model.root.sibling': ModelNode(
                name='sibling',
                database='dbt',
                schema='analytics',
                alias='sibling',
                resource_type=NodeType.Model,
                unique_id='model.root.sibling',
                fqn=['root', 'sibling'],
                package_name='root',
                refs=[['events']],
                sources=[],
                depends_on=DependsOn(nodes=['model.root.events']),
                config=self.model_config,
                tags=[],
                path='multi.sql',
                original_file_path='multi.sql',
                meta={},
                language='sql',
                raw_code='does not matter',
                checksum=FileHash.empty(),
            ),
            'model.root.multi': ModelNode(
                name='multi',
                database='dbt',
                schema='analytics',
                alias='multi',
                resource_type=NodeType.Model,
                unique_id='model.root.multi',
                fqn=['root', 'multi'],
                package_name='root',
                refs=[['events']],
                sources=[],
                depends_on=DependsOn(nodes=['model.root.nested', 'model.root.sibling']),
                config=self.model_config,
                tags=[],
                path='multi.sql',
                original_file_path='multi.sql',
                meta={},
                language='sql',
                raw_code='does not matter',
                checksum=FileHash.empty(),
            ),
        }
        os.environ['DBT_ENV_CUSTOM_ENV_key'] = 'value'

    def tearDown(self):
        del os.environ['DBT_ENV_CUSTOM_ENV_key']

    @freezegun.freeze_time('2018-02-14T09:15:13Z')
    def test__no_nodes(self):
        metadata = ManifestMetadata(generated_at=datetime.utcnow(), invocation_id='01234567-0123-0123-0123-0123456789ab')
        manifest = Manifest(nodes={}, sources={}, macros={}, docs={}, selectors={},
                            disabled={}, metadata=metadata, files={}, exposures={})
        self.assertEqual(
            manifest.writable_manifest().to_dict(omit_none=True),
            {
                'nodes': {},
                'macros': {},
                'sources': {},
                'exposures': {},
                'metrics': {},
                'selectors': {},
                'parent_map': {},
                'child_map': {},
                'metadata': {
                    'generated_at': '2018-02-14T09:15:13Z',
                    'dbt_schema_version': 'https://schemas.getdbt.com/dbt/manifest/v8.json',
                    'dbt_version': dbt.version.__version__,
                    'invocation_id': '01234567-0123-0123-0123-0123456789ab',
                    'env': {ENV_KEY_NAME: 'value'},
                },
                'docs': {},
                'disabled': {},
            }
        )

    @freezegun.freeze_time('2018-02-14T09:15:13Z')
    def test__nested_nodes(self):
        nodes = copy.copy(self.nested_nodes)
        manifest = Manifest(nodes=nodes, sources={}, macros={}, docs={},
                            disabled={}, selectors={},
                            metadata=ManifestMetadata(generated_at=datetime.utcnow()),
                            files={}, exposures={})
        serialized = manifest.writable_manifest().to_dict(omit_none=True)
        self.assertEqual(serialized['metadata']['generated_at'], '2018-02-14T09:15:13Z')
        self.assertEqual(serialized['disabled'], {})
        parent_map = serialized['parent_map']
        child_map = serialized['child_map']
        # make sure there aren't any extra/missing keys.
        self.assertEqual(set(parent_map), set(nodes))
        self.assertEqual(set(child_map), set(nodes))
        self.assertEqual(
            parent_map['model.root.sibling'],
            ['model.root.events']
        )
        self.assertEqual(
            parent_map['model.root.nested'],
            ['model.root.dep']
        )
        self.assertEqual(
            parent_map['model.root.dep'],
            ['model.root.events']
        )
        # order doesn't matter.
        self.assertEqual(
            set(parent_map['model.root.multi']),
            set(['model.root.nested', 'model.root.sibling'])
        )
        self.assertEqual(
            parent_map['model.root.events'],
            [],
        )
        self.assertEqual(
            parent_map['model.snowplow.events'],
            [],
        )

        self.assertEqual(
            child_map['model.root.sibling'],
            ['model.root.multi'],
        )
        self.assertEqual(
            child_map['model.root.nested'],
            ['model.root.multi'],
        )
        self.assertEqual(
            child_map['model.root.dep'],
            ['model.root.nested']
        )
        self.assertEqual(
            child_map['model.root.multi'],
            []
        )
        self.assertEqual(
            set(child_map['model.root.events']),
            set(['model.root.dep', 'model.root.sibling'])
        )
        self.assertEqual(
            child_map['model.snowplow.events'],
            []
        )

    def test__build_flat_graph(self):
        nodes = copy.copy(self.nested_nodes)
        manifest = Manifest(nodes=nodes, sources={}, macros={}, docs={},
                            disabled={}, selectors={},
                            files={}, exposures={})
        manifest.build_flat_graph()
        flat_graph = manifest.flat_graph
        flat_nodes = flat_graph['nodes']
        self.assertEqual(set(flat_graph), set(['exposures', 'metrics', 'nodes', 'sources']))
        self.assertEqual(set(flat_nodes), set(self.nested_nodes))
        compiled_count = 0
        for node in flat_nodes.values():
            if node.get('compiled'):
                self.assertEqual(frozenset(node), REQUIRED_COMPILED_NODE_KEYS)
                compiled_count += 1
            else:
                self.assertEqual(frozenset(node), REQUIRED_PARSED_NODE_KEYS)
        self.assertEqual(compiled_count, 2)


# Tests of the manifest search code (find_X_by_Y)

class TestManifestSearch(unittest.TestCase):
    _macros = []
    _nodes = []
    _docs = []

    @property
    def macros(self):
        return self._macros

    @property
    def nodes(self):
        return self._nodes

    @property
    def docs(self):
        return self._docs

    def setUp(self):
        self.manifest = Manifest(
            nodes={
                n.unique_id: n for n in self.nodes
            },
            macros={
                m.unique_id: m for m in self.macros
            },
            docs={
                d.unique_id: d for d in self.docs
            },
            disabled={},
            files={},
            exposures={},
            metrics={},
            selectors={},
        )


def make_manifest(nodes=[], sources=[], macros=[], docs=[]):
    return Manifest(
        nodes={
            n.unique_id: n for n in nodes
        },
        macros={
            m.unique_id: m for m in macros
        },
        sources={
            s.unique_id: s for s in sources
        },
        docs={
            d.unique_id: d for d in docs
        },
        disabled={},
        files={},
        exposures={},
        metrics={},
        selectors={},
    )


FindMacroSpec = namedtuple('FindMacroSpec', 'macros,expected')

macro_parameter_sets = [
    # empty
    FindMacroSpec(
        macros=[],
        expected={None: None, 'root': None, 'dep': None, 'dbt': None},
    ),

    # just root
    FindMacroSpec(
        macros=[MockMacro('root')],
        expected={None: 'root', 'root': 'root', 'dep': None, 'dbt': None},
    ),

    # just dep
    FindMacroSpec(
        macros=[MockMacro('dep')],
        expected={None: 'dep', 'root': None, 'dep': 'dep', 'dbt': None},
    ),

    # just dbt
    FindMacroSpec(
        macros=[MockMacro('dbt')],
        expected={None: 'dbt', 'root': None, 'dep': None, 'dbt': 'dbt'},
    ),

    # root overrides dep
    FindMacroSpec(
        macros=[MockMacro('root'), MockMacro('dep')],
        expected={None: 'root', 'root': 'root', 'dep': 'dep', 'dbt': None},
    ),

    # root overrides core
    FindMacroSpec(
        macros=[MockMacro('root'), MockMacro('dbt')],
        expected={None: 'root', 'root': 'root', 'dep': None, 'dbt': 'dbt'},
    ),

    # dep overrides core
    FindMacroSpec(
        macros=[MockMacro('dep'), MockMacro('dbt')],
        expected={None: 'dep', 'root': None, 'dep': 'dep', 'dbt': 'dbt'},
    ),

    # root overrides dep overrides core
    FindMacroSpec(
        macros=[MockMacro('root'), MockMacro('dep'), MockMacro('dbt')],
        expected={None: 'root', 'root': 'root', 'dep': 'dep', 'dbt': 'dbt'},
    ),
]


def id_macro(arg):
    if isinstance(arg, list):
        macro_names = '__'.join(f'{m.package_name}' for m in arg)
        return f'm_[{macro_names}]'
    if isinstance(arg, dict):
        arg_names = '__'.join(f'{k}_{v}' for k, v in arg.items())
        return f'exp_{{{arg_names}}}'


@pytest.mark.parametrize('macros,expectations', macro_parameter_sets, ids=id_macro)
def test_find_macro_by_name(macros, expectations):
    manifest = make_manifest(macros=macros)
    for package, expected in expectations.items():
        result = manifest.find_macro_by_name(name='my_macro', root_project_name='root', package=package)
        if expected is None:
            assert result is expected
        else:
            assert result.package_name == expected


# these don't use a search package, so we don't need to do as much
generate_name_parameter_sets = [
    # empty
    FindMacroSpec(
        macros=[],
        expected=None,
    ),

    # just root
    FindMacroSpec(
        macros=[MockGenerateMacro('root')],
        expected='root',
    ),

    # just dep
    FindMacroSpec(
        macros=[MockGenerateMacro('dep')],
        expected=None,
    ),

    # just dbt
    FindMacroSpec(
        macros=[MockGenerateMacro('dbt')],
        expected='dbt',
    ),

    # root overrides dep
    FindMacroSpec(
        macros=[MockGenerateMacro('root'), MockGenerateMacro('dep')],
        expected='root',
    ),

    # root overrides core
    FindMacroSpec(
        macros=[MockGenerateMacro('root'), MockGenerateMacro('dbt')],
        expected='root',
    ),

    # dep overrides core
    FindMacroSpec(
        macros=[MockGenerateMacro('dep'), MockGenerateMacro('dbt')],
        expected='dbt',
    ),

    # root overrides dep overrides core
    FindMacroSpec(
        macros=[MockGenerateMacro('root'), MockGenerateMacro('dep'), MockGenerateMacro('dbt')],
        expected='root',
    ),
]


@pytest.mark.parametrize('macros,expected', generate_name_parameter_sets, ids=id_macro)
def test_find_generate_macro_by_name(macros, expected):
    manifest = make_manifest(macros=macros)
    result = manifest.find_generate_macro_by_name(
        component='some_component', root_project_name='root'
    )
    if expected is None:
        assert result is expected
    else:
        assert result.package_name == expected


FindMaterializationSpec = namedtuple('FindMaterializationSpec', 'macros,adapter_type,expected')


def _materialization_parameter_sets():
    # inject the plugins used for materialization parameter tests
    with mock.patch('dbt.adapters.base.plugin.project_name_from_path') as get_name:
        get_name.return_value = 'foo'
        FooPlugin = AdapterPlugin(
            adapter=mock.MagicMock(),
            credentials=mock.MagicMock(),
            include_path='/path/to/root/plugin',
        )
        FooPlugin.adapter.type.return_value = 'foo'
        inject_plugin(FooPlugin)

        get_name.return_value = 'bar'
        BarPlugin = AdapterPlugin(
            adapter=mock.MagicMock(),
            credentials=mock.MagicMock(),
            include_path='/path/to/root/plugin',
            dependencies=['foo'],
        )
        BarPlugin.adapter.type.return_value = 'bar'
        inject_plugin(BarPlugin)

    sets = [
        FindMaterializationSpec(macros=[], adapter_type='foo', expected=None),
    ]

    # default only, each project
    sets.extend(
        FindMaterializationSpec(
            macros=[MockMaterialization(project, adapter_type=None)],
            adapter_type='foo',
            expected=(project, 'default'),
        ) for project in ['root', 'dep', 'dbt']
    )

    # other type only, each project
    sets.extend(
        FindMaterializationSpec(
            macros=[MockMaterialization(project, adapter_type='bar')],
            adapter_type='foo',
            expected=None,
        ) for project in ['root', 'dep', 'dbt']
    )

    # matching type only, each project
    sets.extend(
        FindMaterializationSpec(
            macros=[MockMaterialization(project, adapter_type='foo')],
            adapter_type='foo',
            expected=(project, 'foo'),
        ) for project in ['root', 'dep', 'dbt']
    )

    sets.extend([
        # matching type and default everywhere
        FindMaterializationSpec(
            macros=[MockMaterialization(project, adapter_type=atype) for (project, atype) in product(['root', 'dep', 'dbt'], ['foo', None])],
            adapter_type='foo',
            expected=('root', 'foo')
        ),
        # default in core, override is in dep, and root has unrelated override
        # should find the dep override.
        FindMaterializationSpec(
            macros=[MockMaterialization('root', adapter_type='bar'), MockMaterialization('dep', adapter_type='foo'), MockMaterialization('dbt', adapter_type=None)],
            adapter_type='foo',
            expected=('dep', 'foo'),
        ),
        # default in core, unrelated override is in dep, and root has an override
        # should find the root override.
        FindMaterializationSpec(
            macros=[MockMaterialization('root', adapter_type='foo'), MockMaterialization('dep', adapter_type='bar'), MockMaterialization('dbt', adapter_type=None)],
            adapter_type='foo',
            expected=('root', 'foo'),
        ),
        # default in core, override is in dep, and root has an override too.
        # should find the root override.
        FindMaterializationSpec(
            macros=[MockMaterialization('root', adapter_type='foo'), MockMaterialization('dep', adapter_type='foo'), MockMaterialization('dbt', adapter_type=None)],
            adapter_type='foo',
            expected=('root', 'foo'),
        ),
        # core has default + adapter, dep has adapter, root has default
        # should find the dependency implementation, because it's the most specific
        FindMaterializationSpec(
            macros=[
                MockMaterialization('root', adapter_type=None),
                MockMaterialization('dep', adapter_type='foo'),
                MockMaterialization('dbt', adapter_type=None),
                MockMaterialization('dbt', adapter_type='foo'),
            ],
            adapter_type='foo',
            expected=('dep', 'foo'),
        ),
    ])

    # inherit from parent adapter
    sets.extend(
        FindMaterializationSpec(
            macros=[MockMaterialization(project, adapter_type='foo')],
            adapter_type='bar',
            expected=(project, 'foo'),
        ) for project in ['root', 'dep', 'dbt']
    )
    sets.extend(
        FindMaterializationSpec(
            macros=[MockMaterialization(project, adapter_type='foo'), MockMaterialization(project, adapter_type='bar')],
            adapter_type='bar',
            expected=(project, 'bar'),
        ) for project in ['root', 'dep', 'dbt']
    )

    return sets


def id_mat(arg):
    if isinstance(arg, list):
        macro_names = '__'.join(f'{m.package_name}_{m.adapter_type}' for m in arg)
        return f'm_[{macro_names}]'
    elif isinstance(arg, tuple):
        return '_'.join(arg)


@pytest.mark.parametrize(
    'macros,adapter_type,expected',
    _materialization_parameter_sets(),
    ids=id_mat,
)
def test_find_materialization_by_name(macros, adapter_type, expected):
    manifest = make_manifest(macros=macros)
    result = manifest.find_materialization_macro_by_name(
        project_name='root',
        materialization_name='my_materialization',
        adapter_type=adapter_type,
    )
    if expected is None:
        assert result is expected
    else:
        expected_package, expected_adapter_type = expected
        assert result.adapter_type == expected_adapter_type
        assert result.package_name == expected_package


FindNodeSpec = namedtuple('FindNodeSpec', 'nodes,sources,package,expected')


def _refable_parameter_sets():
    sets = [
        # empties
        FindNodeSpec(nodes=[], sources=[], package=None, expected=None),
        FindNodeSpec(nodes=[], sources=[], package='root', expected=None),
    ]
    sets.extend(
        # only one model, no package specified -> find it in any package
        FindNodeSpec(
            nodes=[MockNode(project, 'my_model')],
            sources=[],
            package=None,
            expected=(project, 'my_model'),
        ) for project in ['root', 'dep']
    )
    # only one model, no package specified -> find it in any package
    sets.extend([
        FindNodeSpec(
            nodes=[MockNode('root', 'my_model')],
            sources=[],
            package='root',
            expected=('root', 'my_model'),
        ),
        FindNodeSpec(
            nodes=[MockNode('dep', 'my_model')],
            sources=[],
            package='root',
            expected=None,
        ),

        # a source with that name exists, but not a refable
        FindNodeSpec(
            nodes=[],
            sources=[MockSource('root', 'my_source', 'my_model')],
            package=None,
            expected=None
        ),

        # a source with that name exists, and a refable
        FindNodeSpec(
            nodes=[MockNode('root', 'my_model')],
            sources=[MockSource('root', 'my_source', 'my_model')],
            package=None,
            expected=('root', 'my_model'),
        ),
        FindNodeSpec(
            nodes=[MockNode('root', 'my_model')],
            sources=[MockSource('root', 'my_source', 'my_model')],
            package='root',
            expected=('root', 'my_model'),
        ),
        FindNodeSpec(
            nodes=[MockNode('root', 'my_model')],
            sources=[MockSource('root', 'my_source', 'my_model')],
            package='dep',
            expected=None,
        ),

    ])
    return sets


def id_nodes(arg):
    if isinstance(arg, list):
        node_names = '__'.join(f'{n.package_name}_{n.search_name}' for n in arg)
        return f'm_[{node_names}]'
    elif isinstance(arg, tuple):
        return '_'.join(arg)


@pytest.mark.parametrize(
    'nodes,sources,package,expected',
    _refable_parameter_sets(),
    ids=id_nodes,
)
def test_resolve_ref(nodes, sources, package, expected):
    manifest = make_manifest(nodes=nodes, sources=sources)
    result = manifest.resolve_ref(
        target_model_name='my_model',
        target_model_package=package,
        current_project='root',
        node_package='root',
    )
    if expected is None:
        assert result is expected
    else:
        assert result is not None
        assert len(expected) == 2
        expected_package, expected_name = expected
        assert result.name == expected_name
        assert result.package_name == expected_package


def _source_parameter_sets():
    sets = [
        # empties
        FindNodeSpec(nodes=[], sources=[], package='dep', expected=None),
        FindNodeSpec(nodes=[], sources=[], package='root', expected=None),
    ]
    sets.extend(
        # models with the name, but not sources
        FindNodeSpec(
            nodes=[MockNode('root', name)],
            sources=[],
            package=project,
            expected=None,
        )
        for project in ('root', 'dep') for name in ('my_source', 'my_table')
    )
    # exists in root alongside nodes with name parts
    sets.extend(
        FindNodeSpec(
            nodes=[MockNode('root', 'my_source'), MockNode('root', 'my_table')],
            sources=[MockSource('root', 'my_source', 'my_table')],
            package=project,
            expected=('root', 'my_source', 'my_table'),
        )
        for project in ('root', 'dep')
    )
    sets.extend(
        # wrong source name
        FindNodeSpec(
            nodes=[],
            sources=[MockSource('root', 'my_other_source', 'my_table')],
            package=project,
            expected=None,
        )
        for project in ('root', 'dep')
    )
    sets.extend(
        # wrong table name
        FindNodeSpec(
            nodes=[],
            sources=[MockSource('root', 'my_source', 'my_other_table')],
            package=project,
            expected=None,
        )
        for project in ('root', 'dep')
    )
    sets.append(
        # should be found by the package=None search
        FindNodeSpec(
            nodes=[],
            sources=[MockSource('other', 'my_source', 'my_table')],
            package='root',
            expected=('other', 'my_source', 'my_table'),
        )
    )
    sets.extend(
        # exists in root check various projects (other project -> not found)
        FindNodeSpec(
            nodes=[],
            sources=[MockSource('root', 'my_source', 'my_table')],
            package=project,
            expected=('root', 'my_source', 'my_table'),
        )
        for project in ('root', 'dep')
    )

    return sets


@pytest.mark.parametrize(
    'nodes,sources,package,expected',
    _source_parameter_sets(),
    ids=id_nodes,
)
def test_resolve_source(nodes, sources, package, expected):
    manifest = make_manifest(nodes=nodes, sources=sources)
    result = manifest.resolve_source(
        target_source_name='my_source',
        target_table_name='my_table',
        current_project=package,
        node_package='dep',
    )
    if expected is None:
        assert result is expected
    else:
        assert result is not None
        assert len(expected) == 3
        expected_package, expected_source_name, expected_name = expected
        assert result.source_name == expected_source_name
        assert result.name == expected_name
        assert result.package_name == expected_package


FindDocSpec = namedtuple('FindDocSpec', 'docs,package,expected')


def _docs_parameter_sets():
    sets = []
    sets.extend(
        # empty
        FindDocSpec(docs=[], package=project, expected=None)
        for project in ('root', None)
    )
    sets.extend(
        # basic: exists in root
        FindDocSpec(docs=[MockDocumentation('root', 'my_doc')], package=project, expected=('root', 'my_doc'))
        for project in ('root', None)
    )
    sets.extend([
        # exists in other
        FindDocSpec(docs=[MockDocumentation('dep', 'my_doc')], package='root', expected=None),
        FindDocSpec(docs=[MockDocumentation('dep', 'my_doc')], package=None, expected=('dep', 'my_doc')),
    ])
    return sets


@pytest.mark.parametrize(
    'docs,package,expected',
    _docs_parameter_sets(),
    ids=id_nodes,
)
def test_resolve_doc(docs, package, expected):
    manifest = make_manifest(docs=docs)
    result = manifest.resolve_doc(name='my_doc', package=package, current_project='root', node_package='root')
    if expected is None:
        assert result is expected
    else:
        assert result is not None
        assert len(expected) == 2
        expected_package, expected_name = expected
        assert result.name == expected_name
        assert result.package_name == expected_package<|MERGE_RESOLUTION|>--- conflicted
+++ resolved
@@ -427,11 +427,7 @@
     def test_metadata(self, mock_user):
         mock_user.id = 'cfc9500f-dc7f-4c83-9ea7-2c581c1b38cf'
         dbt.events.functions.EVENT_MANAGER.invocation_id = '01234567-0123-0123-0123-0123456789ab'
-<<<<<<< HEAD
-        dbt.flags.SEND_ANONYMOUS_USAGE_STATS = False
-=======
         set_from_args(Namespace(SEND_ANONYMOUS_USAGE_STATS=False), None)
->>>>>>> 57aef33f
         now = datetime.utcnow()
         self.assertEqual(
             ManifestMetadata(
@@ -454,11 +450,7 @@
     def test_no_nodes_with_metadata(self, mock_user):
         mock_user.id = 'cfc9500f-dc7f-4c83-9ea7-2c581c1b38cf'
         dbt.events.functions.EVENT_MANAGER.invocation_id = '01234567-0123-0123-0123-0123456789ab'
-<<<<<<< HEAD
-        dbt.flags.SEND_ANONYMOUS_USAGE_STATS = False
-=======
         set_from_args(Namespace(SEND_ANONYMOUS_USAGE_STATS=False), None)
->>>>>>> 57aef33f
         metadata = ManifestMetadata(
             project_id='098f6bcd4621d373cade4e832627b4f6',
             adapter_type='postgres',
