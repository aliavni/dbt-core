import mock
import unittest

from dbt.contracts.graph.parsed import ParsedNode
from dbt.context.common import Var
from dbt.context import parser, runtime
import dbt.exceptions
from test.unit.mock_adapter import adapter_factory


class TestVar(unittest.TestCase):
    def setUp(self):
        self.model = ParsedNode(
            alias='model_one',
            name='model_one',
            database='dbt',
            schema='analytics',
            resource_type='model',
            unique_id='model.root.model_one',
            fqn=['root', 'model_one'],
            empty=False,
            package_name='root',
            original_file_path='model_one.sql',
            root_path='/usr/src/app',
            refs=[],
            sources=[],
            depends_on={
                'nodes': [],
                'macros': []
            },
            config={
                'enabled': True,
                'materialized': 'view',
                'post-hook': [],
                'pre-hook': [],
                'vars': {},
                'quoting': {},
                'column_types': {},
                'tags': [],
            },
            tags=[],
            path='model_one.sql',
            raw_sql='',
            description='',
            columns={}
        )
        self.context = mock.MagicMock()

    def test_var_default_something(self):
        var = Var(self.model, self.context, overrides={'foo': 'baz'})
        self.assertEqual(var('foo'), 'baz')
        self.assertEqual(var('foo', 'bar'), 'baz')

    def test_var_default_none(self):
        var = Var(self.model, self.context, overrides={'foo': None})
        self.assertEqual(var('foo'), None)
        self.assertEqual(var('foo', 'bar'), None)

    def test_var_not_defined(self):
        var = Var(self.model, self.context, overrides={})

        self.assertEqual(var('foo', 'bar'), 'bar')
        with self.assertRaises(dbt.exceptions.CompilationException):
<<<<<<< HEAD
            var.assert_var_defined('foo', None)


class TestParseWrapper(unittest.TestCase):
    def setUp(self):
        self.mock_config = mock.MagicMock()
        adapter_class = adapter_factory()
        self.mock_adapter = adapter_class(self.mock_config)
        self.wrapper = parser.DatabaseWrapper(self.mock_adapter)
        self.responder = self.mock_adapter.responder

    def test_unwrapped_method(self):
        self.assertEqual(self.wrapper.quote('test_value'), '"test_value"')
        self.responder.quote.assert_called_once_with('test_value')

    def test_wrapped_method(self):
        found = self.wrapper.get_relation('database', 'schema', 'identifier')
        self.assertEqual(found, None)
        self.responder.get_relation.assert_not_called()


class TestRuntimeWrapper(unittest.TestCase):
    def setUp(self):
        self.mock_config = mock.MagicMock()
        adapter_class = adapter_factory()
        self.mock_adapter = adapter_class(self.mock_config)
        self.wrapper = runtime.DatabaseWrapper(self.mock_adapter)
        self.responder = self.mock_adapter.responder

    def test_unwrapped_method(self):
        # the 'quote' method isn't wrapped, we should get our expected inputs
        self.assertEqual(self.wrapper.quote('test_value'), '"test_value"')
        self.responder.quote.assert_called_once_with('test_value')

    def test_wrapped_method(self):
        rel = mock.MagicMock()
        rel.matches.return_value = True
        self.responder.list_relations_without_caching.return_value = [rel]

        found = self.wrapper.get_relation('database', 'schema', 'identifier')

        self.assertEqual(found, rel)
        # it gets called with an information schema relation as the first arg,
        # which is hard to mock.
        self.responder.list_relations_without_caching.assert_called_once_with(
            mock.ANY, 'schema'
        )
=======
            var('foo')
>>>>>>> aa4f771d
<|MERGE_RESOLUTION|>--- conflicted
+++ resolved
@@ -61,9 +61,7 @@
 
         self.assertEqual(var('foo', 'bar'), 'bar')
         with self.assertRaises(dbt.exceptions.CompilationException):
-<<<<<<< HEAD
-            var.assert_var_defined('foo', None)
-
+            var('foo')
 
 class TestParseWrapper(unittest.TestCase):
     def setUp(self):
@@ -108,7 +106,4 @@
         # which is hard to mock.
         self.responder.list_relations_without_caching.assert_called_once_with(
             mock.ANY, 'schema'
-        )
-=======
-            var('foo')
->>>>>>> aa4f771d
+        )