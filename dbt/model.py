
import os.path
import yaml
import jinja2
import re
from dbt.templates import BaseCreateTemplate, DryCreateTemplate
from dbt.utils import split_path
import dbt.schema_tester
import dbt.project
import dbt.archival
from dbt.utils import This, deep_merge, DBTConfigKeys, compiler_error

class SourceConfig(object):
    Materializations = ['view', 'table', 'incremental', 'ephemeral']
    ConfigKeys = DBTConfigKeys

    AppendListFields  = ['pre-hook', 'post-hook']
    ExtendDictFields = ['vars']

    def __init__(self, active_project, own_project, fqn):
        self.active_project = active_project
        self.own_project = own_project
        self.fqn = fqn

        self.in_model_config   = {} # the config options defined within the model

    def _merge(self, *configs):
        merged_config = {}
        for config in configs:
            intermediary_merged = deep_merge(merged_config.copy(), config.copy())
            merged_config.update(intermediary_merged)
        return merged_config

    # this is re-evaluated every time `config` is called.
    # we can cache it, but that complicates things. TODO : see how this fares performance-wise
    @property
    def config(self):
        """
        Config resolution order:

         if this is a dependency model:
           - own project config
           - in-model config
           - active project config
         if this is a top-level model:
           - active project config
           - in-model config
        """
        defaults = {"enabled": True, "materialized": "view"}
        active_config = self.load_config_from_active_project()

        if self.active_project['name'] == self.own_project['name']:
            return self._merge(defaults, active_config, self.in_model_config)
        else:
            own_config = self.load_config_from_own_project()
            return self._merge(defaults, own_config, self.in_model_config, active_config)

    def update_in_model_config(self, config):
        config = config.copy()

        # make sure we're not clobbering an array of hooks with a single hook string
        hook_fields = ['pre-hook', 'post-hook']
        for hook_field in hook_fields:
            if hook_field in config:
                config[hook_field] = self.__get_hooks(config, hook_field)

        self.in_model_config.update(config)

    def __get_hooks(self, relevant_configs, key):
        hooks = []

        if key not in relevant_configs:
            return []

        new_hooks = relevant_configs[key]
        if type(new_hooks) not in [list, tuple]:
            new_hooks = [new_hooks]

        for hook in new_hooks:
            if type(hook) != str:
                name = ".".join(self.fqn)
                raise RuntimeError("{} for model {} is not a string!".format(key, name))

            hooks.append(hook)
        return hooks

    def smart_update(self, mutable_config, new_configs):
        relevant_configs = {key: new_configs[key] for key in new_configs if key in self.ConfigKeys}
        for key in SourceConfig.AppendListFields:
            new_hooks = self.__get_hooks(relevant_configs, key)
            mutable_config[key].extend([h for h in new_hooks if h not in mutable_config[key]])

        for key in SourceConfig.ExtendDictFields:
            dict_val = relevant_configs.get(key, {})
            mutable_config[key].update(dict_val)

        return relevant_configs

    def get_project_config(self, project):
        # most configs are overwritten by a more specific config, but pre/post hooks are appended!
        config = {}
        for k in SourceConfig.AppendListFields:
            config[k] = []
        for k in SourceConfig.ExtendDictFields:
            config[k] = {}

        model_configs = project['models']

        if model_configs is None:
            return config

        # mutates config
        self.smart_update(config, model_configs)

        fqn = self.fqn[:]
        for level in fqn:
            level_config = model_configs.get(level, None)
            if level_config is None:
                break

            # mutates config
            relevant_configs = self.smart_update(config, level_config)

            clobber_configs = {k:v for (k,v) in relevant_configs.items() if k not in SourceConfig.AppendListFields and k not in SourceConfig.ExtendDictFields}
            config.update(clobber_configs)
            model_configs = model_configs[level]

        return config

    def load_config_from_own_project(self):
        return self.get_project_config(self.own_project)

    def load_config_from_active_project(self):
        return self.get_project_config(self.active_project)

class DBTSource(object):
    dbt_run_type = 'base'

    def __init__(self, project, top_dir, rel_filepath, own_project):
        self.project = project
        self.own_project = own_project

        self.top_dir = top_dir
        self.rel_filepath = rel_filepath
        self.filepath = os.path.join(top_dir, rel_filepath)
        self.filedir = os.path.dirname(self.filepath)
        self.name = self.fqn[-1]
        self.own_project_name = self.fqn[0]

        self.source_config = SourceConfig(project, own_project, self.fqn)

    @property
    def root_dir(self):
        return os.path.join(self.own_project['project-root'], self.top_dir)

    def compile(self):
        raise RuntimeError("Not implemented!")
    
    def serialize(self):
        serialized = {
            "build_path": os.path.join(self.project['target-path'], self.build_path()),
            "source_path": self.filepath,
            "name": self.name,
            "tmp_name": self.tmp_name(),
            "project_name": self.own_project['name'],
            "dbt_run_type": self.dbt_run_type
        }

        serialized.update(self.config)
        return serialized

    @property
    def contents(self):
        with open(self.filepath) as fh:
            return fh.read().strip()

    @property
    def config(self):
        return self.source_config.config

    def update_in_model_config(self, config):
        self.source_config.update_in_model_config(config)

    @property
    def materialization(self):
        return self.config['materialized']

    @property
    def is_incremental(self):
        return self.materialization == 'incremental'

    @property
    def is_ephemeral(self):
        return self.materialization == 'ephemeral'

    @property
    def is_table(self):
        return self.materialization == 'table'

    @property
    def is_view(self):
        return self.materialization == 'view'

    @property
    def is_enabled(self):
        return self.config['enabled']


    @property
    def fqn(self):
        "fully-qualified name for model. Includes all subdirs below 'models' path and the filename"
        parts = split_path(self.filepath)
        name, _ = os.path.splitext(parts[-1])
        return [self.own_project['name']] + parts[1:-1] + [name]

    @property
    def original_fqn(self):
        return self.fqn

    def tmp_name(self):
        return "{}__dbt_tmp".format(self.name)

    def rename_query(self, schema):
        opts = {
            "schema": schema,
            "tmp_name": self.tmp_name(),
            "final_name": self.name
        }

        return 'alter table "{schema}"."{tmp_name}" rename to "{final_name}"'.format(**opts)

    @property
    def nice_name(self):
        return "{}.{}".format(self.fqn[0], self.fqn[-1])

class Model(DBTSource):
    dbt_run_type = 'run'

    def __init__(self, project, model_dir, rel_filepath, own_project, create_template):
        self.prologue = []
        self.create_template = create_template
        super(Model, self).__init__(project, model_dir, rel_filepath, own_project)

    def add_to_prologue(self, s):
        safe_string = s.replace('{{', 'DBT_EXPR(').replace('}}', ')')
        self.prologue.append(safe_string)

    def get_prologue_string(self):
        blob = "\n".join("-- {}".format(s) for s in self.prologue)
        return "-- Compiled by DBT\n{}".format(blob)

    def sort_qualifier(self, model_config):
        if 'sort' not in model_config or self.is_view or self.is_ephemeral:
            return ''

        sort_keys = model_config['sort']
        sort_type = model_config.get('sort_type', 'compound')

        if type(sort_type) != str:
            raise RuntimeError("The provided sort_type '{}' is not valid!".format(sort_type))

        sort_type = sort_type.strip().lower()

        valid_sort_types = ['compound', 'interleaved']
        if sort_type not in valid_sort_types:
            raise RuntimeError("Invalid sort_type given: {} -- must be one of {}".format(sort_type, valid_sort_types))

        if type(sort_keys) == str:
            sort_keys = [sort_keys]

        # remove existing quotes in field name, then wrap in quotes
        formatted_sort_keys = ['"{}"'.format(sort_key.replace('"', '')) for sort_key in sort_keys]
        keys_csv = ', '.join(formatted_sort_keys)

        return "{sort_type} sortkey ({keys_csv})".format(sort_type=sort_type, keys_csv=keys_csv)

    def dist_qualifier(self, model_config):
        if 'dist' not in model_config or self.is_view or self.is_ephemeral:
            return ''

        dist_key = model_config['dist']

        if type(dist_key) != str:
            raise RuntimeError("The provided distkey '{}' is not valid!".format(dist_key))

        dist_key = dist_key.strip().lower()

        if dist_key in ['all', 'even']:
            return 'diststyle {}'.format(dist_key)
        else:
            return 'diststyle key distkey ("{}")'.format(dist_key)

    def build_path(self):
        build_dir = self.create_template.label
        filename = "{}.sql".format(self.create_template.model_name(self.name))
        path_parts = [build_dir] + self.fqn[:-1] + [filename]
        return os.path.join(*path_parts)

    def compile_string(self, ctx, string):
        try:
            fs_loader = jinja2.FileSystemLoader(searchpath=self.project['macro-paths'])
            env = jinja2.Environment(loader=fs_loader)
            template = env.from_string(string, globals=ctx)
            return template.render(ctx)
        except jinja2.exceptions.TemplateSyntaxError as e:
            compiler_error(self, str(e))

    def get_hooks(self, ctx, hook_key):
        hooks = self.config.get(hook_key, [])
        if type(hooks) == str:
            hooks = [hooks]

        return [self.compile_string(ctx, hook) for hook in hooks]

    def compile(self, rendered_query, project, create_template, ctx):
        model_config = self.config

        if self.materialization not in SourceConfig.Materializations:
            raise RuntimeError("Invalid materialize option given: '{}'. Must be one of {}".format(self.materialization, SourceConfig.Materializations))

        schema = ctx['env'].get('schema', 'public')

        # these are empty strings if configs aren't provided
        dist_qualifier = self.dist_qualifier(model_config)
        sort_qualifier = self.sort_qualifier(model_config)

        if self.materialization == 'incremental':
            identifier = self.name
            if 'sql_where' not in model_config:
                raise RuntimeError("sql_where not specified in model materialized as incremental: {}".format(self))
            raw_sql_where = model_config['sql_where']
            sql_where = self.compile_string(ctx, raw_sql_where)

            unique_key = model_config.get('unique_key', None)
        else:
            identifier = self.tmp_name()
            sql_where = None
            unique_key = None

        pre_hooks  = self.get_hooks(ctx, 'pre-hook')
        post_hooks = self.get_hooks(ctx, 'post-hook')

        opts = {
            "materialization": self.materialization,
            "schema": schema,
            "identifier": identifier,
            "query": rendered_query,
            "dist_qualifier": dist_qualifier,
            "sort_qualifier": sort_qualifier,
            "sql_where": sql_where,
            "prologue": self.get_prologue_string(),
            "unique_key" : unique_key,
            "pre-hooks" : pre_hooks,
            "post-hooks" : post_hooks
        }

        return create_template.wrap(opts)

    @property
    def immediate_name(self):
        if self.materialization == 'incremental':
            return self.name
        else:
            return self.tmp_name()

    @property
    def cte_name(self):
        return "__dbt__CTE__{}".format(self.name)

    def __repr__(self):
        return "<Model {}.{}: {}>".format(self.project['name'], self.name, self.filepath)

class Analysis(Model):
    def __init__(self, project, target_dir, rel_filepath, own_project):
        return super(Analysis, self).__init__(project, target_dir, rel_filepath, own_project, BaseCreateTemplate())

    def build_path(self):
        build_dir = 'build-analysis'
        filename = "{}.sql".format(self.name)
        path_parts = [build_dir] + self.fqn[:-1] + [filename]
        return os.path.join(*path_parts)

    def __repr__(self):
        return "<Analysis {}: {}>".format(self.name, self.filepath)

class TestModel(Model):
    dbt_run_type = 'dry-run'

    def __init__(self, project, target_dir, rel_filepath, own_project, create_template):
        return super(TestModel, self).__init__(project, target_dir, rel_filepath, own_project, create_template)

    def build_path(self):
        build_dir = self.create_template.label
        filename = "{}.sql".format(self.name)
        path_parts = [build_dir] + self.fqn[:-1] + [filename]
        return os.path.join(*path_parts)

    @property
    def fqn(self):
        "fully-qualified name for model. Includes all subdirs below 'models' path and the filename"
        parts = split_path(self.filepath)
        name, _ = os.path.splitext(parts[-1])
        test_name = DryCreateTemplate.model_name(name)
        return [self.own_project['name']] + parts[1:-1] + [test_name]

    @property
    def original_fqn(self):
        parts = split_path(self.filepath)
        name, _ = os.path.splitext(parts[-1])
        return [self.project['name']] + parts[1:-1] + [name]

    def __repr__(self):
        return "<TestModel {}.{}: {}>".format(self.project['name'], self.name, self.filepath)

class SchemaTest(DBTSource):
    test_type = "base"
    dbt_run_type = 'test'

    def __init__(self, project, target_dir, rel_filepath, model_name, options):
        self.schema = project.context()['env']['schema']
        self.model_name = model_name
        self.options = options
        self.params = self.get_params(options)

        super(SchemaTest, self).__init__(project, target_dir, rel_filepath, project)

    @property
    def fqn(self):
        parts = split_path(self.filepath)
        name, _ = os.path.splitext(parts[-1])
        return [self.project['name']] + parts[1:-1] + ['schema',  self.get_filename()]

    def get_params(self, options):
        return {
            "schema": self.schema,
            "table": self.model_name,
            "field": options
        }

    def unique_option_key(self):
        return self.params

    def get_filename(self):
        key = re.sub('[^0-9a-zA-Z]+', '_', self.unique_option_key())
        filename = "{test_type}_{model_name}_{key}".format(test_type=self.test_type, model_name=self.model_name, key=key)
        return filename

    def build_path(self):
        build_dir = "test"
        filename = "{}.sql".format(self.get_filename())
        path_parts = [build_dir] + self.fqn[:-1] + [filename]
        return os.path.join(*path_parts)

    @property
    def template(self):
        raise NotImplementedError("not implemented")

    def render(self):
        return self.template.format(**self.params)

    def __repr__(self):
        class_name = self.__class__.__name__
        return "<{} {}.{}: {}>".format(class_name, self.project['name'], self.name, self.filepath)

class NotNullSchemaTest(SchemaTest):
    template = dbt.schema_tester.QUERY_VALIDATE_NOT_NULL
    test_type = "not_null"

    def unique_option_key(self):
        return self.params['field']

    def describe(self):
        return 'VALIDATE NOT NULL {schema}.{table}.{field}'.format(**self.params)

class UniqueSchemaTest(SchemaTest):
    template = dbt.schema_tester.QUERY_VALIDATE_UNIQUE
    test_type = "unique"

    def unique_option_key(self):
        return self.params['field']

    def describe(self):
        return 'VALIDATE UNIQUE {schema}.{table}.{field}'.format(**self.params)

class ReferentialIntegritySchemaTest(SchemaTest):
    template = dbt.schema_tester.QUERY_VALIDATE_REFERENTIAL_INTEGRITY
    test_type = "relationships"

    def get_params(self, options):
        return {
            "schema": self.schema,
            "child_table": self.model_name,
            "child_field": options['from'],
            "parent_table": options['to'],
            "parent_field": options['field']
        }

    def unique_option_key(self):
        return "{child_field}_to_{parent_table}_{parent_field}".format(**self.params)

    def describe(self):
        return 'VALIDATE REFERENTIAL INTEGRITY {schema}.{child_table}.{child_field} to {schema}.{parent_table}.{parent_field}'.format(**self.params)

class AcceptedValuesSchemaTest(SchemaTest):
    template = dbt.schema_tester.QUERY_VALIDATE_ACCEPTED_VALUES
    test_type = "accepted_values"

    def get_params(self, options):
        quoted_values = ["'{}'".format(v) for v in options['values']]
        quoted_values_csv = ",".join(quoted_values)
        return {
            "schema": self.schema,
            "table" : self.model_name,
            "field" : options['field'],
            "values_csv": quoted_values_csv
        }

    def unique_option_key(self):
        return "{field}".format(**self.params)

    def describe(self):
        return 'VALIDATE ACCEPTED VALUES {schema}.{table}.{field} VALUES ({values_csv})'.format(**self.params)

class SchemaFile(DBTSource):
    SchemaTestMap = {
        'not_null': NotNullSchemaTest,
        'unique': UniqueSchemaTest,
        'relationships': ReferentialIntegritySchemaTest,
        'accepted_values': AcceptedValuesSchemaTest
    }

    def __init__(self, project, target_dir, rel_filepath, own_project):
        super(SchemaFile, self).__init__(project, target_dir, rel_filepath, own_project)
        self.og_target_dir = target_dir
        self.schema = yaml.safe_load(self.contents)

    def get_test(self, test_type):
        if test_type in SchemaFile.SchemaTestMap:
            return SchemaFile.SchemaTestMap[test_type]
        else:
            possible_types = ", ".join(SchemaFile.SchemaTestMap.keys())
            raise RuntimeError("Invalid validation type given in {}: '{}'. Possible: {}".format(self.filepath, test_type, possible_types))

    def compile(self):
        schema_tests = []
        for model_name, constraint_blob in self.schema.items():
            constraints = constraint_blob.get('constraints', {})
            for constraint_type, constraint_data in constraints.items():
                for params in constraint_data:
                    schema_test_klass = self.get_test(constraint_type)
                    schema_test = schema_test_klass(self.project, self.og_target_dir, self.rel_filepath, model_name, params)
                    schema_tests.append(schema_test)
        return schema_tests

    def __repr__(self):
        return "<SchemaFile {}.{}: {}>".format(self.project['name'], self.model_name, self.filepath)

class Csv(DBTSource):
    def __init__(self, project, target_dir, rel_filepath, own_project):
        super(Csv, self).__init__(project, target_dir, rel_filepath, own_project)

    def __repr__(self):
        return "<Csv {}.{}: {}>".format(self.project['name'], self.model_name, self.filepath)

class Macro(DBTSource):
    def __init__(self, project, target_dir, rel_filepath, own_project):
        super(Macro, self).__init__(project, target_dir, rel_filepath, own_project)
        self.filepath = os.path.join(self.root_dir, self.rel_filepath)

    def get_macros(self, ctx):
        env = jinja2.Environment()
        template = env.from_string(self.contents, globals=ctx)

        for key, item in template.module.__dict__.items():
            if type(item) == jinja2.runtime.Macro:
                yield key, item

    def __repr__(self):
        return "<Macro {}.{}: {}>".format(self.project['name'], self.name, self.filepath)

<<<<<<< HEAD

class ArchiveModel(DBTSource):
    dbt_run_type = 'archive'

    def __init__(self, project, create_template, archive_data):

        self.create_template = create_template

        self.validate(archive_data)

        self.source_schema = archive_data['source_schema']
        self.target_schema = archive_data['target_schema']
        self.source_table  = archive_data['source_table']
        self.target_table  = archive_data['target_table']
        self.unique_key    = archive_data['unique_key']
        self.updated_at    = archive_data['updated_at']

        target_dir = self.create_template.label
        rel_filepath = os.path.join(self.target_schema, self.target_table)

        super(ArchiveModel, self).__init__(project, target_dir, rel_filepath, project)

    def validate(self, data):
        required = [
            'source_schema',
            'target_schema',
            'source_table',
            'target_table',
            'unique_key',
            'updated_at',
        ]

        for key in required:
            if data.get(key, None) is None:
                raise RuntimeError("Invalid archive config: missing required field '{}'".format(key))

    def serialize(self):
        data = DBTSource.serialize(self).copy()

        serialized = {
            "source_schema" : self.source_schema,
            "target_schema" : self.target_schema,
            "source_table"  : self.source_table,
            "target_table"    : self.target_table,
            "unique_key"    : self.unique_key,
            "updated_at"    : self.updated_at
        }

        data.update(serialized)
        return data

    def compile(self):
        archival = dbt.archival.Archival(self.project, self)
        query = archival.compile()

        sql = self.create_template.wrap(self.target_schema, self.target_table, query, self.unique_key)
        return sql

    def build_path(self):
        build_dir = self.create_template.label
        filename = "{}.sql".format(self.name)
        path_parts = [build_dir] + self.fqn[:-1] + [filename]
        return os.path.join(*path_parts)

    def __repr__(self):
        return "<ArchiveModel {} --> {} unique:{} updated_at:{}>".format(self.source_table, self.target_table, self.unique_key, self.updated_at)
=======
>>>>>>> d298d897
<|MERGE_RESOLUTION|>--- conflicted
+++ resolved
@@ -578,7 +578,6 @@
     def __repr__(self):
         return "<Macro {}.{}: {}>".format(self.project['name'], self.name, self.filepath)
 
-<<<<<<< HEAD
 
 class ArchiveModel(DBTSource):
     dbt_run_type = 'archive'
@@ -644,6 +643,4 @@
         return os.path.join(*path_parts)
 
     def __repr__(self):
-        return "<ArchiveModel {} --> {} unique:{} updated_at:{}>".format(self.source_table, self.target_table, self.unique_key, self.updated_at)
-=======
->>>>>>> d298d897
+        return "<ArchiveModel {} --> {} unique:{} updated_at:{}>".format(self.source_table, self.target_table, self.unique_key, self.updated_at)